--- conflicted
+++ resolved
@@ -487,7 +487,6 @@
   <insert id="insertPropertyEntry" parameterType="java.util.Map">
     insert into extra_prop_entry
       (extra_prop_entry_id, resource_id, name_space, name, value
-<<<<<<< HEAD
         <if test="_parameter.containsKey('binaryContent')">
           , binary_content, binary_mimetype
         </if>
@@ -499,19 +498,6 @@
           #{binaryMimeType}
         </if>
         , #{inheritable, typeHandler=vtk.repository.store.db.ibatis.BooleanCharTypeHandlerCallback})
-=======
-        <isNotNull property="binaryContent">
-          , binary_content, binary_mimetype
-        </isNotNull>
-        , is_inheritable)
-    values (<include refid="nextExtraPropEntryId" />, #resourceId#, 
-      #namespaceUri#, #name#, #value#
-        <isNotNull property="binaryContent">
-          , #binaryContent,handler=org.springframework.orm.ibatis.support.BlobByteArrayTypeHandler#,
-          #binaryMimeType#
-        </isNotNull>
-        , #inheritable,handler=vtk.repository.store.db.ibatis.BooleanCharTypeHandlerCallback#)
->>>>>>> db376604
   </insert>
   
   <insert id="copyProperties" parameterType="java.util.Map">
@@ -539,26 +525,15 @@
              on r.prev_resource_id = p.resource_id
         where (r.uri = #{destUri} or r.uri like #{destUriWildcard} escape '@')
           and r.prev_resource_id is not null
-          and not (p.name in <iterate prepend="" property="uncopyableProperties" open="(" close=")" conjunction=","> 
-                                    #uncopyableProperties[]#
-                             </iterate> 
+          and not (p.name in <foreach item="prop" collection="uncopyableProperties" open="(" close=")" separator=","> 
+                                    #{prop}
+                             </foreach> 
                              and p.name_space is null)
           order by p.extra_prop_entry_id) t
   </insert>
-  
-<<<<<<< HEAD
-  <delete id="deleteUncopyableProperties" parameterType="java.util.HashMap">
-    delete from extra_prop_entry
-      where name = #{name} and name_space is null and resource_id in
-        (select resource_id from vortex_resource where uri = #{destUri} or uri like #{uriWildcard})
-  </delete>
-  
+
   <delete id="deletePropertiesByResourceId" parameterType="int">
     delete from extra_prop_entry where resource_id = #{resourceId}
-=======
-  <delete id="deletePropertiesByResourceId" parameterClass="int">
-    delete from extra_prop_entry where resource_id = #resourceId#
->>>>>>> db376604
   </delete>
 
 
