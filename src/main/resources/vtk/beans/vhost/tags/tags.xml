--- conflicted
+++ resolved
@@ -165,9 +165,6 @@
     </property>
   </bean>
 
-<<<<<<< HEAD
-  <bean id="tags.viewResolver" class="vtk.web.decorating.MappingViewResolver">
-=======
   <bean id="tags.plainViewResolver" class="vtk.web.decorating.MappingViewResolver">
     <property name="views">
       <map>
@@ -176,8 +173,7 @@
     </property>
   </bean>
 
-  <bean id="tags.viewResolver" parent="decoratorViewResolver">
->>>>>>> 41feaeb4
+  <bean id="tags.viewResolver" class="vtk.web.decorating.MappingViewResolver">
     <property name="views">
       <map>
         <entry key="tags.tags" value-ref="tags.tagsView" />
