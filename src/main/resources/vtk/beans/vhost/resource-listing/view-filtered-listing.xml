--- conflicted
+++ resolved
@@ -51,8 +51,6 @@
     </property>
   </bean>
 
-<<<<<<< HEAD
-=======
   <bean id="numberOfResultSetsPropDef" class="vtk.repository.resourcetype.PropertyTypeDefinitionImpl" parent="abstractPropDef">
     <property name="name" value="number-of-result-sets" />
     <property name="type" value="INT" />
@@ -87,7 +85,6 @@
     </property>
   </bean>
 
->>>>>>> e3698c0e
   <bean id="filteredListing.view" parent="freemarkerView">
     <property name="url" value="pages/view-filtered-listing.ftl" />
   </bean>
