--- conflicted
+++ resolved
@@ -55,9 +55,6 @@
     </property>
   </bean>
 
-<<<<<<< HEAD
-  <bean id="imageListing.viewResolver" class="vtk.web.decorating.MappingViewResolver">
-=======
   <bean id="imageListing.plainViewResolver" class="vtk.web.decorating.MappingViewResolver">
     <property name="views">
       <map>
@@ -66,8 +63,7 @@
     </property>
   </bean>
 
-  <bean id="imageListing.viewResolver" parent="decoratorViewResolver">
->>>>>>> 41feaeb4
+  <bean id="imageListing.viewResolver" class="vtk.web.decorating.MappingViewResolver">
     <property name="views">
       <map>
         <entry key="imageListing.view" value-ref="imageListing.view" />
