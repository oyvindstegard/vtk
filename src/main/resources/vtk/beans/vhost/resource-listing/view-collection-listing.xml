<?xml version="1.0" encoding="utf-8"?>
<beans xmlns="http://www.springframework.org/schema/beans" xmlns:xsi="http://www.w3.org/2001/XMLSchema-instance"
  xsi:schemaLocation="http://www.springframework.org/schema/beans http://www.springframework.org/schema/beans/spring-beans-3.1.xsd">

  <bean id="collectionListing.viewService" class="vtk.web.service.ServiceImpl">
    <property name="parent" ref="viewService" />
    <property name="order" value="0" />
    <property name="assertions">
      <list>
        <ref bean="resourceInCollection" />
      </list>
    </property>
    <property name="handler" ref="collectionListing.handler" />
    <property name="serviceNameProvider" ref="collectionListing.viewService.serviceNameProvider" />
  </bean>

  <bean id="collectionListing.viewService.serviceNameProvider" 
        class="vtk.web.service.provider.CollectionListingViewServiceNameProvider" />

  <bean id="collectionListing.feedService" class="vtk.web.service.ServiceImpl">
    <property name="parent" ref="viewService" />
    <property name="order" value="-1" />
    <property name="assertions">
      <list>
        <ref bean="resourceInCollection" />
        <ref bean="vrtxParameterIsAnyFeed" />
      </list>
    </property>
    <property name="handler" ref="collectionListing.feedHandler" />
  </bean>

  <bean id="collectionListing.abstract.handler" abstract="true"
    class="vtk.web.display.collection.CollectionListingController">
    <property name="resourceManager" ref="resourceManager" />
    <property name="viewName" value="collectionListing.view" />
    <property name="pageLimitPropDef" ref="pageLimitPropDef" />
    <property name="defaultPageLimit" value="${collectionListing.defaultPageLimit}" />
    <property name="subFolderMenuProvider" ref="subFolderMenuProvider" />
    <property name="hideIcon" ref="collection.hideIconPropDef" />
    <property name="helper" ref="collectionListing.helper" />
    <property name="localeResolver" ref="viewServiceResourceAwareLocaleResolver" />
    <property name="alternativeRepresentations">
      <map>
        <entry key="application/atom+xml" value-ref="collectionListing.feedService" />
      </map>
    </property>
  </bean>

  <bean id="collectionListing.handler" parent="collectionListing.abstract.handler">
    <property name="searchComponents">
      <list>
        <ref bean="collectionListing.searchComponent" />
      </list>
    </property>
    <property name="displayEditLinks" value="true" />
    <property name="resolvePrincipalLink" value="true" />
  </bean>

  <bean id="collectionListing.feedHandler" parent="collectionListing.handler">
    <property name="viewName" value="collectionListing.feedView" />
    <property name="displayEditLinks" value="false" />
    <property name="resolvePrincipalLink" value="false" />
  </bean>

  <bean id="collectionListing.feedView" class="vtk.web.display.feed.ListingFeedView" 
        parent="atomFeedView">
    <property name="feedMetadata">
      <map>
        <entry key="feed-type" value="collection-listing" />
      </map>
    </property>
  </bean>

  <bean id="collectionListing.searchComponent" class="vtk.web.search.collectionlisting.CollectionListingSearchComponent">
    <property name="name" value="collectionListing.searchComponent" />
    <property name="viewService" ref="webService" />
    <property name="resourceManager" ref="resourceManager" />
    <property name="listableProperties">
      <list>
        <bean class="vtk.web.search.PropertyDisplayConfig">
          <property name="displayProperty" ref="lastModifiedPropDef" />
          <property name="preventDisplayProperty" ref="collection.hideLastModifiedPropDef" />
        </bean>
        <bean class="vtk.web.search.PropertyDisplayConfig">
          <property name="displayProperty" ref="introductionPropDef" />
          <property name="preventDisplayProperty" ref="collection.hideIntroductionPropDef" />
        </bean>
      </list>
    </property>
    <property name="searchSorting" ref="collectionListing.searchSorting" />
    <property name="aggregationResolver" ref="aggregationResolver" />
    <property name="multiHostSearcher" ref="multiHostSearcher" />
    <property name="listingUriQueryBuilder" ref="collection.defaultRecursiveListingUriQueryBuilder" />
    <property name="queryBuilders">
      <list>
        <bean parent="queryStringParser">
          <property name="queryString" value="type IN file" />
        </bean>
      </list>
    </property>
    <property name="cache" ref="ehCache.MULTI_HOST_INDEX_SEARCH_CACHE" />
    <property name="resourceTypeTree" ref="resourceTypeTree" />
    <property name="helper" ref="collectionListing.helper" />
    <property name="displayEditLinks" value="true" />
  </bean>

  <bean id="collectionListing.alwaysRecursiveUriQueryBuilder" class="vtk.web.search.ListingUriQueryBuilder">
    <property name="defaultRecursive" value="true" />
  </bean>

  <bean id="collection.listingUriQueryBuilder" class="vtk.web.search.ListingUriQueryBuilder">
    <property name="recursivePropDef" ref="collection.recursiveListingPropDef" />
  </bean>

  <bean id="collection.defaultRecursiveListingUriQueryBuilder" parent="collection.listingUriQueryBuilder">
    <property name="defaultRecursive" value="true" />
  </bean>

  <bean id="collectionListing.searchSorting" class="vtk.web.search.SearchSorting" depends-on="resourceTypeTree">
    <property name="sortPropDef" ref="collection.sortingPropDef" />
    <property name="sortOrderPropDefPointers">
      <list>
        <value>title</value>
      </list>
    </property>
    <property name="resourceTypeTree" ref="resourceTypeTree" />
    <property name="defaultSortOrder" ref="SORT_ORDER.ASC" />
    <property name="sortOrderMapping">
      <map>
        <entry key="lastModified" value-ref="SORT_ORDER.DESC" />
        <entry key="title" value-ref="SORT_ORDER.ASC" />
        <entry key="name" value-ref="SORT_ORDER.ASC" />
      </map>
    </property>
  </bean>

  <bean id="collectionListing.helper" class="vtk.web.decorating.components.CollectionListingHelper">
    <property name="applicableResourceTypes">
      <set>
        <value>doc</value>
        <value>ppt</value>
        <value>xls</value>
      </set>
    </property>
    <property name="documentPrincipalMetadataRetriever" ref="documentPrincipalMetadataRetriever" />
  </bean>

<<<<<<< HEAD
  <bean id="collectionListing.viewResolver" class="vtk.web.decorating.MappingViewResolver">
=======
  <bean id="collectionListing.plainViewResolver" class="vtk.web.decorating.MappingViewResolver">
    <property name="views">
      <map>
        <entry key="collectionListing.feedView" value-ref="collectionListing.feedView" />
      </map>
    </property>
  </bean>

  <bean id="collectionListing.viewResolver" parent="decoratorViewResolver">
>>>>>>> 41feaeb4
    <property name="views">
      <map>
        <entry key="collectionListing.view" value-ref="collectionListing.view" />
      </map>
    </property>
  </bean>

  <bean id="collectionListing.view" parent="freemarkerView">
    <property name="url" value="pages/view-collection-listing.ftl" />
    <property name="referenceDataProviders">
      <list>
        <ref bean="resourceContextProvider" />
      </list>
    </property>
    <property name="attributesMap">
      <map>
        <entry key="cssURLs">
          <list>
            <value>${themeBaseURL}/view-collectionlisting.css</value>
          </list>
        </entry>
        <entry key="printCssURLs">
          <list>
            <value>${themeBaseURL}/view-collectionlisting-print.css</value>
          </list>
        </entry>
      </map>
    </property>
  </bean>

</beans><|MERGE_RESOLUTION|>--- conflicted
+++ resolved
@@ -145,9 +145,6 @@
     <property name="documentPrincipalMetadataRetriever" ref="documentPrincipalMetadataRetriever" />
   </bean>
 
-<<<<<<< HEAD
-  <bean id="collectionListing.viewResolver" class="vtk.web.decorating.MappingViewResolver">
-=======
   <bean id="collectionListing.plainViewResolver" class="vtk.web.decorating.MappingViewResolver">
     <property name="views">
       <map>
@@ -156,8 +153,7 @@
     </property>
   </bean>
 
-  <bean id="collectionListing.viewResolver" parent="decoratorViewResolver">
->>>>>>> 41feaeb4
+  <bean id="collectionListing.viewResolver" class="vtk.web.decorating.MappingViewResolver">
     <property name="views">
       <map>
         <entry key="collectionListing.view" value-ref="collectionListing.view" />
