<?xml version="1.0" encoding="utf-8"?>
<beans xmlns="http://www.springframework.org/schema/beans" xmlns:xsi="http://www.w3.org/2001/XMLSchema-instance"
  xsi:schemaLocation="http://www.springframework.org/schema/beans http://www.springframework.org/schema/beans/spring-beans-3.1.xsd">

  <bean id="researchGroupListing.viewService" class="vtk.web.service.ServiceImpl">
    <property name="parent" ref="collectionListing.viewService" />
    <property name="order" value="0" />
    <property name="assertions">
      <list>
        <ref bean="resourceIsResearchGroupListing" />
      </list>
    </property>
    <property name="handler" ref="researchGroupListing.handler" />
    <property name="serviceNameProvider" ref="collectionListing.viewService.serviceNameProvider" />
  </bean>

  <bean id="researchGroupListing.handler" class="vtk.web.display.collection.AlphabeticalCollectionListingController"
    parent="collectionListing.abstract.handler">
    <property name="searchComponents">
      <list>
        <ref bean="researchGroupListing.searchComponent" />
      </list>
    </property>
    <property name="viewName" value="researchGroupListing.view" />
    <property name="titlePropDef" ref="titlePropDef" />
    <property name="displayTypePropDef" ref="researchGroupListing.displayTypePropDef" />
  </bean>

  <bean id="researchGroupListing.searchComponent" parent="collectionListing.searchComponent">
    <property name="name" value="researchGroupListing.defaultListing" />
    <property name="listingUriQueryBuilder" ref="collection.defaultRecursiveListingUriQueryBuilder" />
    <property name="queryBuilders">
      <list>
        <bean parent="queryStringParser">
          <property name="queryString" value="type IN research-group" />
        </bean>
      </list>
    </property>
  </bean>

<<<<<<< HEAD
  <bean id="researchGroupListing.viewResolver" class="vtk.web.decorating.MappingViewResolver">
=======
  <bean id="researchGroupListing.plainViewResolver" class="vtk.web.decorating.MappingViewResolver">
    <property name="views">
      <map>
        <entry key="researchGroupListing.feedView" value-ref="researchGroupListing.feedView" />
      </map>
    </property>
  </bean>

  <bean id="researchGroupListing.viewResolver" parent="decoratorViewResolver">
>>>>>>> 41feaeb4
    <property name="views">
      <map>
        <entry key="researchGroupListing.view" value-ref="researchGroupListing.view" />
      </map>
    </property>
  </bean>

  <bean id="researchGroupListing.view" parent="freemarkerView">
    <property name="url" value="pages/view-collection-listing.ftl" />
    <property name="referenceDataProviders">
      <list>
        <ref bean="resourceContextProvider" />
      </list>
    </property>
  </bean>

  <bean id="researchGroupListing.feedService" parent="collectionListing.feedService">
    <property name="order" value="-2" />
    <property name="assertions">
      <list>
        <ref bean="resourceIsResearchGroupListing" />
        <ref bean="vrtxParameterIsFeedAssertion" />
      </list>
    </property>
    <property name="handler" ref="researchGroupListing.feedHandler" />
  </bean>

  <bean id="researchGroupListing.feedHandler" parent="researchGroupListing.handler">
    <property name="viewName" value="researchGroupListing.feedView" />
  </bean>

  <bean id="researchGroupListing.feedView" class="vtk.web.display.feed.ListingFeedView"
    parent="atomFeedView">
    <property name="feedMetadata">
      <map>
        <entry key="feed-type" value="research-group-list" />
      </map>
    </property>
  </bean>
  
</beans><|MERGE_RESOLUTION|>--- conflicted
+++ resolved
@@ -38,9 +38,6 @@
     </property>
   </bean>
 
-<<<<<<< HEAD
-  <bean id="researchGroupListing.viewResolver" class="vtk.web.decorating.MappingViewResolver">
-=======
   <bean id="researchGroupListing.plainViewResolver" class="vtk.web.decorating.MappingViewResolver">
     <property name="views">
       <map>
@@ -49,8 +46,7 @@
     </property>
   </bean>
 
-  <bean id="researchGroupListing.viewResolver" parent="decoratorViewResolver">
->>>>>>> 41feaeb4
+  <bean id="researchGroupListing.viewResolver" class="vtk.web.decorating.MappingViewResolver">
     <property name="views">
       <map>
         <entry key="researchGroupListing.view" value-ref="researchGroupListing.view" />
