<?xml version="1.0" encoding="UTF-8"?>
<beans xmlns="http://www.springframework.org/schema/beans" xmlns:xsi="http://www.w3.org/2001/XMLSchema-instance"
       xsi:schemaLocation="http://www.springframework.org/schema/beans http://www.springframework.org/schema/beans/spring-beans-3.1.xsd">

  <import resource="classpath:/vtk/beans/vhost/main.xml" />

<<<<<<< HEAD
  <import resource="request-filter.xml" />
  
=======
  <bean parent="defaultRequestFilters.builder">
    <property name="arguments" ref="stdReqFilter" />
  </bean>

  <bean id="stdReqFilter" class="vtk.web.filter.StandardRequestFilter">
    <property name="urlReplacements" ref="stdReqFilter.urlReplacements" />
    <property name="xForwardedFor" value="${request.xForwardedFor}" />
    <property name="requestForwardFieldHeader" value="${request.forwardFieldHeader}" />
  </bean>

  <bean id="stdReqFilter.urlReplacements"
        class="org.springframework.beans.factory.config.MapFactoryBean">
    <property name="sourceMap">
      <map>
        <!--
            <entry key="\+" value="%2B" />
        -->
      </map>
    </property>
  </bean>

>>>>>>> 7252eec9
</beans><|MERGE_RESOLUTION|>--- conflicted
+++ resolved
@@ -4,30 +4,6 @@
 
   <import resource="classpath:/vtk/beans/vhost/main.xml" />
 
-<<<<<<< HEAD
   <import resource="request-filter.xml" />
-  
-=======
-  <bean parent="defaultRequestFilters.builder">
-    <property name="arguments" ref="stdReqFilter" />
-  </bean>
 
-  <bean id="stdReqFilter" class="vtk.web.filter.StandardRequestFilter">
-    <property name="urlReplacements" ref="stdReqFilter.urlReplacements" />
-    <property name="xForwardedFor" value="${request.xForwardedFor}" />
-    <property name="requestForwardFieldHeader" value="${request.forwardFieldHeader}" />
-  </bean>
-
-  <bean id="stdReqFilter.urlReplacements"
-        class="org.springframework.beans.factory.config.MapFactoryBean">
-    <property name="sourceMap">
-      <map>
-        <!--
-            <entry key="\+" value="%2B" />
-        -->
-      </map>
-    </property>
-  </bean>
-
->>>>>>> 7252eec9
 </beans>