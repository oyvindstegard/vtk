--- conflicted
+++ resolved
@@ -122,17 +122,6 @@
                 break;
             }
         }
-<<<<<<< HEAD
-        
-        boolean hasWorkingCopy = false;
-        for (Revision rev : repository.getRevisions(token, requestContext.getResourceURI())) {
-            if (rev.getType() == Revision.Type.WORKING_COPY) {
-                hasWorkingCopy = true;
-                break;
-            }
-        }
-=======
->>>>>>> 868ade08
         resourceDetailModel.put("hasWorkingCopy", hasWorkingCopy);
 
         // Resolve service links
@@ -151,8 +140,6 @@
             resourceDetailModel.put(key, url);
         }
         
-<<<<<<< HEAD
-=======
         // Resolve inheritable props inheritance
         if (resource != null) {
             Map<String,Path> inheritanceMap = resolvePropertyInheritance(resource);
@@ -161,7 +148,6 @@
             resourceDetailModel.put("propertyInheritanceMap", Collections.EMPTY_MAP);
         }
         
->>>>>>> 868ade08
         model.put("resourceDetail", resourceDetailModel);
     }
     
