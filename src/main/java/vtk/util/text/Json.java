/* Copyright (c) 2014–2015, University of Oslo, Norway
 * All rights reserved.
 *
 * Redistribution and use in source and binary forms, with or without
 * modification, are permitted provided that the following conditions are
 * met:
 *
 *  * Redistributions of source code must retain the above copyright
 *    notice, this list of conditions and the following disclaimer.
 *
 *  * Redistributions in binary form must reproduce the above copyright
 *    notice, this list of conditions and the following disclaimer in the
 *    documentation and/or other materials provided with the distribution.
 *
 *  * Neither the name of the University of Oslo nor the names of its
 *    contributors may be used to endorse or promote products derived from
 *    this software without specific prior written permission.
 *
 * THIS SOFTWARE IS PROVIDED BY THE COPYRIGHT HOLDERS AND CONTRIBUTORS "AS
 * IS" AND ANY EXPRESS OR IMPLIED WARRANTIES, INCLUDING, BUT NOT LIMITED
 * TO, THE IMPLIED WARRANTIES OF MERCHANTABILITY AND FITNESS FOR A
 * PARTICULAR PURPOSE ARE DISCLAIMED. IN NO EVENT SHALL THE COPYRIGHT OWNER
 * OR CONTRIBUTORS BE LIABLE FOR ANY DIRECT, INDIRECT, INCIDENTAL, SPECIAL,
 * EXEMPLARY, OR CONSEQUENTIAL DAMAGES (INCLUDING, BUT NOT LIMITED TO,
 * PROCUREMENT OF SUBSTITUTE GOODS OR SERVICES; LOSS OF USE, DATA, OR
 * PROFITS; OR BUSINESS INTERRUPTION) HOWEVER CAUSED AND ON ANY THEORY OF
 * LIABILITY, WHETHER IN CONTRACT, STRICT LIABILITY, OR TORT (INCLUDING
 * NEGLIGENCE OR OTHERWISE) ARISING IN ANY WAY OUT OF THE USE OF THIS
 * SOFTWARE, EVEN IF ADVISED OF THE POSSIBILITY OF SUCH DAMAGE.
 */
package vtk.util.text;

import java.io.BufferedReader;

import java.io.IOException;
import java.io.InputStream;
import java.io.InputStreamReader;
import java.io.Reader;
import java.io.UnsupportedEncodingException;
import java.util.ArrayList;
import java.util.HashMap;
import java.util.LinkedHashMap;
import java.util.List;
import java.util.Map;
import java.util.regex.Matcher;
import java.util.regex.Pattern;

import org.json.simple.parser.ContainerFactory;
import org.json.simple.parser.ContentHandler;
import org.json.simple.parser.JSONParser;
import org.json.simple.parser.ParseException;

/**
 * TODO class has become largeish, it may be time to refactor into separate source code files
 * and put it all in a separate package.
 * 
 * New JSON utility class using json-simple internally for core parsing.
 * 
 * <p>Supports the same features as the old {@code JSON} utility class, including stripping
 * of C++-style comments from input. But it is generally a lot faster at parsing, and
 * it exposes no direct binding to the json-simple API.
 */
@SuppressWarnings("unchecked")
public final class Json {

    private Json(){}
    
    /**
     * Parse JSON from a string.
     * 
     * <p>JSON data may contain C++-style comments, which will be stripped before
     * being handed to core parser.
     * 
     * @param input
     * @return a plain unwrapped data structure built on {@code HashMap<String,Object>}
     * and {@code ArrayList<Object>} as container types.
     */
    public static Object parse(String input) {
        try {
            return parseInternal(new CommentStripFilter(input), false);
        } catch (IOException io) {
            // Cannot happen
            throw new JsonParseException(io.getMessage(), io);
        }
    }
    
    /**
     * Parse JSON directly from an input stream.
     * 
     * <p>JSON data may contain C++-style comments, which will be stripped before
     * being handed to core parser.
     * 
     * <p>Character encoding is assumed to be UTF-8.
     *
     * @param input
     * @return a plain unwrapped data structure built on {@code HashMap<String,Object>}
     * and {@code ArrayList<Object>} as container types.
     * @throws IOException 
     */
    public static Object parse(InputStream input) throws IOException {
        Reader reader = new BufferedReader(new InputStreamReader(input, "utf-8"));
        return parseInternal(reader, false);
    }
    
    /**
     * Parse JSON directly from a reader.
     * 
     * <p>JSON data may contain C++-style comments, which will be stripped before
     * being handed to core parser.
     * 
     * @param input the reader which provides the characters forming the JSON data.
     * @return a plain unwrapped data structure built on {@code HashMap<String,Object>}
     * and {@code ArrayList<Object>} as container types.
     * @throws IOException 
     */
    public static Object parse(Reader input) throws IOException {
        return parseInternal(input, false);
    }
    
    /**
     * Like {@link #parse(java.lang.String) }, but with specilized container types.
     * @param input
     * @return a data structure built on {@link MapContainer} and {@link ListContainer}
     * as container types.
     */
    public static Container parseToContainer(String input) {
        try {
            return (Container)parseInternal(new CommentStripFilter(input), true);
        } catch (IOException io) {
            // Cannot happen
            throw new JsonParseException(io.getMessage(), io);
        }
    }
    
    /**
     * Like {@link #parse(java.io.Reader)  }, but with specilized container types.
     * @param input
     * @return a data structure built on {@link MapContainer} and {@link ListContainer}
     * as container types.
     * @throws IOException 
     */
    public static Container parseToContainer(Reader input) throws IOException {
        return (Container)parseInternal(input, true);
    }
    
    /**
     * Like {@link #parse(java.io.InputStream)  }, but with specilized container types.
     * @param input
     * @return a data structure built on {@link MapContainer} and {@link ListContainer}
     * as container types.
     * @throws IOException 
     */
    public static Container parseToContainer(InputStream input) throws IOException {
        Reader reader = new BufferedReader(new InputStreamReader(input, "utf-8"));
        return (Container)parseInternal(reader, true);
    }
    
    /**
     * Set up event based parsing of a JSON string.
     * @param input the string to parse JSON data from.
     * @return a {@link ParseEvents} instance which can be used for event based parsing
     * of the JSON data.
     */
    public static ParseEvents parseAsEvents(String input) {
        return parseAsEvents(new CommentStripFilter(input));
    }
    
    /**
     * Set up event based parsing of a JSON input stream.
     * @param input the input stream to parse JSON data from.
     * @return a {@link ParseEvents} instance which can be used for event based parsing
     * of the JSON stream.
     */
    public static ParseEvents parseAsEvents(InputStream input) {
        try {
            Reader reader = new BufferedReader(new InputStreamReader(input, "utf-8"));
            return Json.parseAsEvents(reader);
        } catch (UnsupportedEncodingException ex) {
            throw new IllegalStateException(ex);
        }
    }
    
    /**
     * Set up event based parsing of JSON data from a reader.
     * @param input the stream reader to parse JSON data from.
     * @return a {@link ParseEvents} instance which can be used for event based parsing
     * of the JSON stream.
     */
    public static ParseEvents parseAsEvents(Reader input) {
        if (!(input instanceof CommentStripFilter)) {
            input = new CommentStripFilter(input);
        }
        return new ParseEventsImpl(input);
    }
    
    private static Object parseInternal(Reader input, boolean useContainer) throws IOException {
        try {
            if (! (input instanceof CommentStripFilter)) {
                input = new CommentStripFilter(input);
            }
            JSONParser parser = new JSONParser();
            if (useContainer) {
                return parser.parse(input, new JsonContainerFactory());
            } else {
                return parser.parse(input, new UnwrappedContainerFactory());
            }
        } catch (ParseException pe) {
            throw new JsonParseException("Failed to parse JSON data: " + pe.toString(), pe);
        }
    }

    /**
     * Container factory which provides standard {@link java.util.HashMap} for
     * JSON objects and {@link java.util.ArrayList} for JSON arrays. It therefore
     * presents and "unwrapped" view of JSON data with no special containers.
     */
    private static final class UnwrappedContainerFactory implements ContainerFactory {
        @Override
        public Map createObjectContainer() {
            return new HashMap<>();
        }
        @Override
        public List creatArrayContainer() {
            return new ArrayList<>();
        }
    }
    
    /**
     * Container factory which provides specialized container types for extra
     * functionality.
     */
    private static final class JsonContainerFactory implements ContainerFactory {
        @Override
        public Map createObjectContainer() {
            return new MapContainer();
        }
        @Override
        public List creatArrayContainer() {
            return new ListContainer();
        }
        
    }

    private static final Pattern ARRAY_SELECTOR = Pattern.compile("^([^\\[\\]]+)\\[([0-9]+)\\]$");

    /**
     * Select element by drill down expression in dot- and array-subscript notation.
     * Currently does not support bare array as outer structure.
     *
     * <p>
     * Examples:
     * <ul>
     * <li>{@code "foo"} - select element with key {@code "foo"} on the current
     * object.
     * <li>{@code "foo.bar"} - select object with key {@code "foo"}, then select
     * element of object with key {@code "bar"}.
     * <li>{@code "a.numbers[2]"} - select object with key {@code "a"}, and on
     * that object, select third element of array with key {@code "numbers"}.
     * <li>{@code "a.objects[2].b"} - select object with key {@code "a"}, and on
     * that object, select third element of array with key {@code "objects"},
     * and on that object select element with key {@code "b"}.
     * </ul>
     *
     * <p>
     * This method will always return <code>null</code> when something is not
     * found, and thus you cannot distinguish JSON <code>null</code> values from
     * a "not found" condition.
     *
     * @param object The object to select into.
     * @param expression the expression, which cannot be null. The empty string
     * will return the instance itself.
     * @return the selected value, which may be any kind of object that can
     * exist in the JSON data structure. If the value does not exist, <code>null</code> is
     * returned.
     */
    public static Object select(Map<String,Object> object, String expression) {
        if (expression.isEmpty()) {
            return object;
        }

        String[] selectors = expression.split("\\.");

        Map<String, Object> current = object;
        Object found = null;

        for (int i = 0; i < selectors.length; i++) {
            String selector = selectors[i];
            int idx = -1;
            Matcher m = ARRAY_SELECTOR.matcher(selector);
            if (m.matches()) {
                try {
                    idx = Integer.parseInt(m.group(2));
                    if (idx >= 0) {
                        selector = m.group(1);
                    }
                } catch (NumberFormatException nfe) {
                }
            }

            Object o = current.get(selector);
            if (o == null) {
                found = null;
                break;
            }
            if (idx >= 0) {
                // o must be list, otherwise not found.
                if (o instanceof List && idx < ((List) o).size()) {
                    o = ((List) o).get(idx);
                } else {
                    found = null;
                    break;
                }
            }
            if (i == selectors.length - 1) {
                found = o;
                break;
            }
            if (!(o instanceof Map)) {
                found = null;
                break;
            }
            current = (Map<String, Object>) o;
        }

        return found;
    }
        
    /**
     * Specialized container interface for JSON objects and arrays represented
     * as maps and lists in memory. Mainly focused on reading of data, rather
     * than something to be used to build JSON data.
     */
    public static interface Container {
        /**
         * 
         * @return <code>true</code> if this container instance is a list.
         */
        boolean isArray();
        
        /**
         * @return this container as a {@code ListContainer}.
         * @throws ValueException if this container is a map
         */
        ListContainer asArray();
        
        /**
         * @return this container as a {@code MapContainer}.
         * @throws ValueException if this container is a list
         */
        MapContainer asObject();
        
        /**
         * @return <code>true</code> if this container is empty, <code>false</code> otherwise.
         */
        boolean isEmpty();
        
        /**
         * @return number of elements in this container, which may be either number of keys
         * in a map container or number of elements in a list container.
         */
        int size();
    }
    
    /**
     * Container of JSON arrays based on list.
     */
    public static final class ListContainer extends ArrayList<Object> implements Container {

        public ListContainer() {
        }
        
        public ListContainer(List<Object> array) {
            super(array);
        }
        
        @Override
        public boolean isArray() {
            return true;
        }

        @Override
        public ListContainer asArray() {
            return this;
        }

        @Override
        public MapContainer asObject() {
            throw new ValueException("This is not a MapContainer");
        }
        
        /**
         * Get map representation of JSON object at index.
         * @param idx the index of the JSON object in this array.
         * @return a {@code MapContainer} 
         * @throws ValueException if object at index is not a JSON object/map.
         */
        public MapContainer objectValue(int idx) {
            Object o = get(idx);
            if (! (o instanceof MapContainer)) {
                throw new ValueException("Not a MapContainer");
            }
            return (MapContainer)o;
        }

        /**
         * Get sub-array at index idx
         * @param idx index of sub-array in this array
         * @return a {@code ListContainer} representing the JSON array.
         * @throws ValueException if object at idx is not a JSON array/list.
         */
        public ListContainer arrayValue(int idx) {
            Object o = get(idx);
            if (! (o instanceof ListContainer)) {
                throw new ValueException("Not a ListContainer");
            }
            return (ListContainer)o;
        }

        /**
         * Get long value at index.
         * @param idx index of long value in this array.
         * @return long value.
         * @throws ValueException if value is a JSON null or not a JSON number.
         */
        public Long longValue(int idx) {
            return Json.asLong(get(idx));
        }

        /**
         * Get int value at index.
         * @param idx
         * @return int value
         * @throws ValueException if value is a JSON null or not a JSON number.
         */
        public Integer intValue(int idx) {
            return Json.asInteger(get(idx));
        }

        /**
         * Get double value at index.
         * @param idx
         * @return double value
         * @throws ValueException if value is a JSON null or not a JSON number.
         */
        public Double doubleValue(int idx) {
            return Json.asDouble(get(idx));
        }

        /**
         * Get boolean value at index.
         * @param idx
         * @return boolean value
         * @throws ValueException if value is a JSON null or not a JSON boolean.
         */
        public Boolean booleanValue(int idx) {
            return Json.asBoolean(get(idx));
        }
        
        /**
         * Get string value at index.
         * @param idx
         * @return 
         * @throws ValueException if value is a JSON null or not a JSON string.
         */
        public String stringValue(int idx) {
            return Json.asString(get(idx));
        }

        /**
         * Check for JSON null value at index.
         * @param idx
         * @return <code>true</code> if value is a <em>JSON null</em> value.
         */
        public boolean isNull(int idx) {
            return exists(idx) && get(idx) == null;
        }

        /**
         * Check that array element at index exists (actual
         * @param idx
         * @return <code>true</code> if idx is not out of bounds.
         */
        public boolean exists(int idx) {
            return idx >= 0 && idx < size();
        }

        /**
         * Conversion of a provided {@code List} to a {@code ListContainer}
         * structure.
         * 
         * <p>XXX Comitted for review; I'm not sure we need this for anything.
         * If we
         * decide this is not necessary, just remove it to keep things lean and
         * simple.
         * 
         * <p>All values in list that are lists or other maps will also be converted
         * recursively. All contained values that are {@code Map} instances must
         * have string keys, otherwise a {@code ClassCastException} will be
         * thrown.
         *
         * @param array any list
         * @return a ListContainer with the same values as input map, except all contained
         * lists/maps values are converted to containers.
         * @throws ClassCastException if maps occur as values that do not have
         * string keys.
         * @throws StackOverflowError if provided structure contains reference cycles
         * between maps and/or lists.
         */
        static ListContainer toContainer(List<?> array) {
            ListContainer outer = new ListContainer();
            for (Object o: array) {
                if (o instanceof Map) {
                    outer.add(MapContainer.toContainer((Map<String,Object>)o));
                } else if (o instanceof List) {
                    outer.add(toContainer((List<?>)o));
                } else {
                    outer.add(o);
                }
            }
            return outer;
        }
        
    }

    /**
     * A <code>java.util.LinkedHashMap</code> extension with utility methods for easier
     * access to map values in a JSON-centric fashion.
     * 
     * <p>
     * Regarding <code>null</code> values: value-type-specific getter methods
     * like {@link #intValue(java.lang.String) } will fail with a
     * {@link ValueException} if the actual value is JSON <code>null</code> or the
     * key does not exist. For cases where lenient interpretation of parsed JSON
     * data is preferred, or where items in JSON objects are optional, one may use
     * the opt-methods with suitable default values provided. Or one can just use the
     * general methods inherited from {@code java.util.Map}, like
     * {@link java.util.Map#get(java.lang.Object) get}.
     *
     * <p>Regarding type conversion: the value-type-specific getter methods do no
     * type conversion. As an example, trying to get a numeric value from a string value
     * will fail, even though the string may be parseable as a number. Conversely,
     * non-string JSON types are <em>not</em> automatically converted to strings upon
     * request for string values.
     */
    public static final class MapContainer extends LinkedHashMap<String,Object> implements Container {

        public MapContainer() {
        }

        @Override
        public boolean isArray() {
            return false;
        }

        @Override
        public ListContainer asArray() {
            throw new ValueException("This is not a ListContainer");
        }

        @Override
        public MapContainer asObject() {
            return this;
        }

        /**
         * Get a JSON object value for key as a {@code MapContainer}.
         * @param key
         * @return 
         * @throws ValueException if not object value or key does not exist.
         */
        public MapContainer objectValue(String key) {
            Object o = get(key);
            if (! (o instanceof MapContainer)) {
                throw new ValueException("Key does not exist or is not an object value: '" + key + "'");
            }
            return (MapContainer)o;
        }

        /** 
         * Get a JSON object value for key as a {@code MapContainer}. But if
         * no appropriate value exists for the key, return a provided default
         * value.
         * 
         * TODO consider if default value should be converted to MapContainer if used.
         * 
         * @param key
         * @param defaultValue
         * @return a {@code MapContainer} instance if key with appropriate value was found, otherwise
         * the <code>defaultValue</code> instance
         * 
         */
        public Map<String,Object> optObjectValue(String key, Map<String,Object> defaultValue) {
            Object o = get(key);
            if (o instanceof MapContainer) return (MapContainer)o;
            
            return defaultValue;
        }
        
        /**
         * Return array value for key.
         * @param key
         * @return 
         * @throws ValueException if not array value or key does not exist.
         */
        public ListContainer arrayValue(String key) {
            Object o = get(key);
            if (! (o instanceof ListContainer)) {
                throw new ValueException("Key does not exist or is not an array value: '" + key + "'");
            }
            return (ListContainer)o;
        }

        /** 
         * Get a JSON array value for key as a {@code ListContainer}. But if
         * no appropriate value exists for the key, return a provided default
         * value.
         * 
         * TODO consider if default value should be converted to ListContainer if used.
         * 
         * @param key
         * @param defaultValue
         * @return 
         */
        public List<Object> optArrayValue(String key, List<Object> defaultValue) {
            Object o = get(key);
            if (o instanceof ListContainer) return (ListContainer)o;
            
            return defaultValue;
        }
        
        /**
         * Optional {@code long} value with default.
         * @param key
         * @param defaultValue value to return in case of null-value, wrong data type or non-existing key.
         * invalid value type.
         * @return the value, but if key does not exist, has
         * a JSON null-value or has an incompatible value type, then the {@code defaultValue} is returned.
         */
        public Long optLongValue(String key, Long defaultValue) {
            try {
                Long value = longValue(key);
                return value != null ? value : defaultValue;
            } catch (ValueException ve) {
                return defaultValue;
            }
        }
        
        /**
         * Get Long value by key.
         * @param key
         * @return long value
         * @throws ValueException if key does not exist, value is a JSON null or value not a JSON number.
         */
        public Long longValue(String key) {
            return Json.asLong(get(key));
        }

        /**
         * Optional {@code int } value with default.
         * @param key
         * @param defaultValue value to return in case of null-value, wrong data type or non-existing key.
         * @return the value, but if key does not exist, has
         * a JSON null-value or has an incompatible value type, then the {@code defaultValue} is returned.
         */
        public Integer optIntValue(String key, Integer defaultValue) {
            try {
                Integer value = intValue(key);
                return value != null ? value : defaultValue;
            } catch (ValueException ve) {
                return defaultValue;
            }
        }

        /**
         * Get int value by key.
         * @param key
         * @return int value
         * @throws ValueException if key does not exist, value is a JSON null or value not a JSON number.
         */
        public Integer intValue(String key) {
            return Json.asInteger(get(key));
        }
        
        /**
         * Optional {@code double} value with default.
         * @param key
         * @param defaultValue value to return in case of null-value, wrong data type or non-existing key.
         * @return the value, but if key does not exist, has
         * a JSON null-value or has an incompatible value type, then the {@code defaultValue} is returned.
         */
        public Double optDoubleValue(String key, Double defaultValue) {
            try {
                Double value = doubleValue(key);
                return value != null ? value : defaultValue;
            } catch (ValueException ve) {
                return defaultValue;
            }
        }
        
        /**
         * Get double value by key.
         * @param key
         * @return double value
         * @throws ValueException if key does not exist, value is a JSON null or value not a JSON number.
         */
        public Double doubleValue(String key) {
            return Json.asDouble(get(key));
        }
        
        /**
         * Optional {@code boolean} value with default.
         * @param key
         * @param defaultValue value to return in case of null-value, wrong data type or non-existing key.
         * @return the value, but if key does not exist, has
         * a JSON null-value or has an incompatible value type, then the {@code defaultValue} is returned.
         */
        public Boolean optBooleanValue(String key, Boolean defaultValue) {
            try {
                Boolean value = booleanValue(key);
                return value != null ? value : defaultValue;
            } catch (ValueException ve) {
                return defaultValue;
            }
        }
        
        /**
         * Get boolean value by key.
         * @param key
         * @return JSON boolean value as a {@code Boolean}
         * @throws ValueException if key does not exist, value is a JSON null or value not a JSON boolean.
         */
        public Boolean booleanValue(String key) {
            return Json.asBoolean(get(key));
        }
        
        /**
         * Optional {@code String} value with default.
         * @param key
         * @param defaultValue value to return in case of null-value, wrong data type or non-existing key.
         * @return the value, but if key does not exist, has
         * a JSON null-value or has an incompatible value type, then the {@code defaultValue} is returned.
         * @see #stringValue(java.lang.String) 
         */
        public String optStringValue(String key, String defaultValue) {
            try {
                String value = stringValue(key);
                return value != null ? value : defaultValue;
            } catch (ValueException ve) {
                return defaultValue;
            }
        }

        /**
         * Get string value by key.
         * @param key
         * @return 
         * @throws ValueException if key does not exist, value is a JSON null or value not a JSON string.
         */
        public String stringValue(String key) {
            return Json.asString(get(key));
        }

        /**
         * Check if value is a JSON null value.
         * @param key
         * @return <code>true</code> if key <em>exists</em> and has a <em>JSON null</em> value
         */
        public boolean isNull(String key) {
            if (containsKey(key)) {
                return get(key) == null;
            }
            return false;
        }
        
        /**
         * Check if a key exists. This can be used to distinguish between
         * cases of JSON null values and key existence.
         * @param key
         * @return <code>true</code> if object has the key. Note that the value may
         * still be <code>null</code>, if it's a JSON null.
         */
        public boolean has(String key) {
            return containsKey(key);
        }

        /**
         * Select element by expression on this object.
         * 
         * <p>Works like {@link #select(java.util.Map, java.lang.String) } with first
         * parameter replaced by this object.
         * @param expression
         * @return 
         */
        public Object select(String expression) {
            return Json.select(this, expression);
        }
        
        
        /**
         * Conversion of a provided {@code Map} to a {@code Container}
         * structure.
         *
         * <p>
         * XXX Comitted for review; I'm not sure we need this for anything. But can
         * be used for {@link MapContainer#optObjectValue(java.lang.String, java.util.Map)  MapContainer, to convert default
         * arg to a MapContainer return value.
         * 
         * If we decide this is not necessary, just remove it to keep things lean and simple.
         *
         * <p>
         * All values in map that are lists or other maps will also be converted
         * recursively. All contained values that are {@code Map} instances must
         * have string keys, otherwise a {@code ClassCastException} will be
         * thrown.
         *
         * <p>
         * Note that no deep copy of other value types are done.
         *
         * @param map any input map
         * @return a MapContainer with the same keys/values as input map.
         * @throws ClassCastException if maps occur as values that do not have
         * string keys.
         * @throws StackOverflowError if provided map contains reference cycles
         * between maps and/or lists.
         */
        public static MapContainer toContainer(Map<String, Object> map) {
            MapContainer root = new MapContainer();
            for (Map.Entry<String,Object> entry: map.entrySet()) {
                String key = entry.getKey();
                Object value = entry.getValue();
                if (value instanceof Map) {
                    root.put(key, toContainer((Map<String,Object>)value));
                } else if (value instanceof List) {
                    root.put(key, ListContainer.toContainer((List<?>)value));
                } else {
                    root.put(key, value);
                }
            }
            return root;
        }
    }
    
<<<<<<< HEAD
    private static Long asLong(Object o) {
=======
    /**
     * Cast object to {@link Number} and provide {@link Number#longValue() }, but
     * throw {@link ValueException} if object is not a {@code Number}.
     * @param o should be a {@code Number}.
     * @return an {@code Long} representation of a {@code Number} instance.
     */
    public static Long asLong(Object o) {
>>>>>>> e83681dc
        if (!(o instanceof Number)) {
            throw new ValueException("Not a Number: " + o);
        }
        return ((Number)o).longValue();
    }
    
<<<<<<< HEAD
    private static Integer asInteger(Object o) {
=======
    /**
     * Cast object to {@link Number} and provide {@link Number#intValue() }, but
     * throw {@link ValueException} if object is not a {@code Number}.
     * @param o should be a {@code Number}.
     * @return an {@code Integer} representation of a {@code Number} instance.
     */
    public static Integer asInteger(Object o) {
>>>>>>> e83681dc
        if (!(o instanceof Number)) {
            throw new ValueException("Not a Number: "+ o);
        }
        return ((Number)o).intValue();
    }

<<<<<<< HEAD
    private static Double asDouble(Object o) {
=======
    /**
     * Cast object to {@link Number} and provide {@link Number#doubleValue() }, but
     * throw {@link ValueException} if object is not a {@code Number}.
     * @param o should be a {@code Number}
     * @return a {@code Double} representation of a {@code Number} instance.
     */
    public static Double asDouble(Object o) {
>>>>>>> e83681dc
        if (!(o instanceof Number)) {
            throw new ValueException("Not a Number: " + o);
        }
        return ((Number)o).doubleValue();
    }
    
<<<<<<< HEAD
    private static Boolean asBoolean(Object o) {
=======
    /**
     * Cast object to {@link Boolean} and provide {@link Boolean#doubleValue() }, but
     * throw {@link ValueException} if object is not a {@code Boolean}.
     * @param o should be a {@code Boolean}
     * @return a {@code Boolean} value
     */
    public static Boolean asBoolean(Object o) {
>>>>>>> e83681dc
        if (!(o instanceof Boolean)) {
            throw new ValueException("Not a Boolean: " + o);
        }
        return (Boolean)o;
    }
<<<<<<< HEAD
    
    private static String asString(Object o) {
=======

    /**
     * Cast object to {@code String} and return value, but throw
     * {@link ValueException} if object is not a {@code String}.
     * @param o should be a {@code String} instance
     * @return a {@code String}
     */
    public static String asString(Object o) {
>>>>>>> e83681dc
        if (! (o instanceof String)) {
            throw new ValueException("Not a String: " + o);
        }
        return (String)o;
    }

    /**
     * Interface for a stateful event based JSON parser.
     */
    public interface ParseEvents {
        
        /**
         * Begin parsing process using the provided event handler.
         * @param handler an instace of {@link Handler} provided by client.
         * @throws IOException in case of errors reading data from input
         * @throws vtk.util.text.Json.JsonException in case of JSON parsing errors.
         */
        void begin(Handler handler) throws IOException, JsonException;
        
        /**
         * Resume parsing process using the provided event handler, which
         * may be different from the handler used in {@link #begin(vtk.util.text.Json.Handler) begin}.
         * 
         * <p>The method will resume processing from the place where an earlier {@link Handler}
         * stopped processing events.
         * 
         * @param handler an instace of {@link Handler} provided by client.
         * @throws IOException in case of errors reading data from input
         * @throws vtk.util.text.Json.JsonException in case of JSON parsing errors.
         */
        void resume(Handler handler) throws IOException, JsonException;

    }
    
    private static final class ParseEventsImpl implements ParseEvents {
        private final Reader input;
        private final JSONParser parser;
        
        ParseEventsImpl(Reader input) {
            this.input = input;
            this.parser = new JSONParser();
        }

        @Override
        public void begin(Handler handler) throws IOException, JsonParseException {
            try {
                parser.parse(input, new ContentHandlerAdapter(handler));
            } catch (ParseException pe) {
                throw new JsonParseException("Failed to parse JSON data: " + pe.toString(), pe);
            }
        }

        @Override
        public void resume(Handler handler) throws IOException, JsonParseException {
            try {
                parser.parse(input, new ContentHandlerAdapter(handler), true);
            } catch (ParseException pe) {
                throw new JsonParseException("Failed to parse JSON data: " + pe.toString(), pe);
            }
        }
    }
    
    /**
     * Callback interface for event driven JSON parsing.
     * 
     * <p>Exceptions thrown from callback code must be unchecked, unless
     * they are {@link IOException}. This may change in the future.. You can
     * use {@link JsonException} wrapping the real cause, for instance, and
     * that will propagate back through {@link ParseEvents} methods. (Or any other
     * {@code RuntimeException}.)
     */
    public interface Handler {

        /**
         * Called <em>once</em> at start of JSON stream parsing.
         * @throws IOException 
         */
        void beginJson() throws IOException;
        
        /**
         * Called once at end of JSON stream.
         * @throws IOException 
         */
        void endJson() throws IOException;
        
        /**
         * Called at start of every JSON object occuring in stream, including
         * an outer object.
         * @return {@code false} to stop processing, {@code true} to continue.
         * @throws IOException 
         */
        boolean beginObject() throws IOException;

        /**
         * Called at end of every JSON object occuring in stream, including
         * an outer object.
         * @return {@code false} to stop processing, {@code true} to continue.
         * @throws IOException 
         */
        boolean endObject() throws IOException;

        /**
         * Called at start of object member with key as argument.
         * @param key the member key
         * @return {@code false} to stop processing, {@code true} to continue.
         * @throws IOException 
         */
        boolean beginMember(String key) throws IOException;
        
        /**
         * Called at end of an object member.
         * @return {@code false} to stop processing, {@code true} to continue.
         * @throws IOException 
         */
        boolean endMember() throws IOException;
        
        /**
         * Called at start of every JSON array occuring in stream, including
         * an outer array.
         * @return {@code false} to stop processing, {@code true} to continue.
         * @throws IOException 
         */
        boolean beginArray() throws IOException;
        
        /**
         * Called at end of every JSON array occuring in stream, including
         * an outer array.
         * @return {@code false} to stop processing, {@code true} to continue.
         * @throws IOException 
         */
        boolean endArray() throws IOException;
        
        /**
         * Called for every primitive value occuring in stream, either as part
         * of a JSON array or a JSON object member value.
         * @param value the value, which may be a {@code String},
         * {@code Number}, {@code Boolean} or {@code null}.
         * @return {@code false} to stop processing, {@code true} to continue.
         * @throws IOException 
         */
        boolean primitive(Object value) throws IOException;
    }

    /**
     * Extendable {@link Handler} implementation with default methods which
     * do nothing and always signal to continue processing.
     * 
     * <p>By extending this class, client can choose to override only the
     * necessary methods, instead of implementing the entire {@code Handler}
     * interface.
     */
    public static class DefaultHandler implements Handler {
        @Override
        public void beginJson() throws IOException {}
        @Override
        public void endJson() throws IOException {}
        @Override
        public boolean beginObject() throws IOException { return true; }
        @Override
        public boolean endObject() throws IOException { return true; }
        @Override
        public boolean beginMember(String key) throws IOException { return true; }
        @Override
        public boolean endMember() throws IOException { return true; }
        @Override
        public boolean beginArray() throws IOException { return true; }
        @Override
        public boolean endArray() throws IOException { return true; }
        @Override
        public boolean primitive(Object value) throws IOException { return true; }
    }
    
    /**
     * Adapt json-simple callbacks through {@link ContentHandler} interface to
     * {@link Handler} interface, which in turn calls client code.
     */
    private static final class ContentHandlerAdapter implements ContentHandler {

        private Handler handler;
        
        ContentHandlerAdapter(Handler handler) {
            this.handler = handler;
        }
        
        @Override
        public void startJSON() throws ParseException, IOException {
            handler.beginJson();
        }

        @Override
        public void endJSON() throws ParseException, IOException {
            handler.endJson();
        }

        @Override
        public boolean startObject() throws ParseException, IOException {
            return handler.beginObject();
        }

        @Override
        public boolean endObject() throws ParseException, IOException {
            return handler.endObject();
        }

        @Override
        public boolean startObjectEntry(String key) throws ParseException, IOException {
            return handler.beginMember(key);
        }

        @Override
        public boolean endObjectEntry() throws ParseException, IOException {
            return handler.endMember();
        }

        @Override
        public boolean startArray() throws ParseException, IOException {
            return handler.beginArray();
        }

        @Override
        public boolean endArray() throws ParseException, IOException {
            return handler.endArray();
        }

        @Override
        public boolean primitive(Object value) throws ParseException, IOException {
            return handler.primitive(value);
        }
        
    }
    
    /**
     * General exception for Json util.
     */
    public static class JsonException extends RuntimeException {
        public JsonException(String message) {
            super(message);
        }
        public JsonException(String message, Throwable cause) {
            super(message, cause);
        }
    }
    
    /**
     * Exception thrown when input could not be successfully parsed.
     */
    public static final class JsonParseException extends JsonException {
        public JsonParseException(String message, Throwable cause) {
            super(message, cause);
        }
    }
    
    /**
     * Exception thrown by {@link MapContainer} or {@link ListContainer} when
     * a value type conversion is not possible.
     */
    public static final class ValueException extends JsonException {
        public ValueException(String message) {
            super(message);
        }
        public ValueException(String message, Throwable cause) {
            super(message, cause);
        }
    }

}<|MERGE_RESOLUTION|>--- conflicted
+++ resolved
@@ -840,9 +840,6 @@
         }
     }
     
-<<<<<<< HEAD
-    private static Long asLong(Object o) {
-=======
     /**
      * Cast object to {@link Number} and provide {@link Number#longValue() }, but
      * throw {@link ValueException} if object is not a {@code Number}.
@@ -850,16 +847,12 @@
      * @return an {@code Long} representation of a {@code Number} instance.
      */
     public static Long asLong(Object o) {
->>>>>>> e83681dc
         if (!(o instanceof Number)) {
             throw new ValueException("Not a Number: " + o);
         }
         return ((Number)o).longValue();
     }
     
-<<<<<<< HEAD
-    private static Integer asInteger(Object o) {
-=======
     /**
      * Cast object to {@link Number} and provide {@link Number#intValue() }, but
      * throw {@link ValueException} if object is not a {@code Number}.
@@ -867,16 +860,12 @@
      * @return an {@code Integer} representation of a {@code Number} instance.
      */
     public static Integer asInteger(Object o) {
->>>>>>> e83681dc
         if (!(o instanceof Number)) {
             throw new ValueException("Not a Number: "+ o);
         }
         return ((Number)o).intValue();
     }
 
-<<<<<<< HEAD
-    private static Double asDouble(Object o) {
-=======
     /**
      * Cast object to {@link Number} and provide {@link Number#doubleValue() }, but
      * throw {@link ValueException} if object is not a {@code Number}.
@@ -884,16 +873,12 @@
      * @return a {@code Double} representation of a {@code Number} instance.
      */
     public static Double asDouble(Object o) {
->>>>>>> e83681dc
         if (!(o instanceof Number)) {
             throw new ValueException("Not a Number: " + o);
         }
         return ((Number)o).doubleValue();
     }
     
-<<<<<<< HEAD
-    private static Boolean asBoolean(Object o) {
-=======
     /**
      * Cast object to {@link Boolean} and provide {@link Boolean#doubleValue() }, but
      * throw {@link ValueException} if object is not a {@code Boolean}.
@@ -901,16 +886,11 @@
      * @return a {@code Boolean} value
      */
     public static Boolean asBoolean(Object o) {
->>>>>>> e83681dc
         if (!(o instanceof Boolean)) {
             throw new ValueException("Not a Boolean: " + o);
         }
         return (Boolean)o;
     }
-<<<<<<< HEAD
-    
-    private static String asString(Object o) {
-=======
 
     /**
      * Cast object to {@code String} and return value, but throw
@@ -919,7 +899,6 @@
      * @return a {@code String}
      */
     public static String asString(Object o) {
->>>>>>> e83681dc
         if (! (o instanceof String)) {
             throw new ValueException("Not a String: " + o);
         }
