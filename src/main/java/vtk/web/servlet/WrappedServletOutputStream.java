/* Copyright (c) 2005, University of Oslo, Norway
 * All rights reserved.
 * 
 * Redistribution and use in source and binary forms, with or without
 * modification, are permitted provided that the following conditions are
 * met:
 * 
 *  * Redistributions of source code must retain the above copyright
 *    notice, this list of conditions and the following disclaimer.
 * 
 *  * Redistributions in binary form must reproduce the above copyright
 *    notice, this list of conditions and the following disclaimer in the
 *    documentation and/or other materials provided with the distribution.
 * 
 *  * Neither the name of the University of Oslo nor the names of its
 *    contributors may be used to endorse or promote products derived from
 *    this software without specific prior written permission.
 *      
 * THIS SOFTWARE IS PROVIDED BY THE COPYRIGHT HOLDERS AND CONTRIBUTORS "AS
 * IS" AND ANY EXPRESS OR IMPLIED WARRANTIES, INCLUDING, BUT NOT LIMITED
 * TO, THE IMPLIED WARRANTIES OF MERCHANTABILITY AND FITNESS FOR A
 * PARTICULAR PURPOSE ARE DISCLAIMED. IN NO EVENT SHALL THE COPYRIGHT OWNER
 * OR CONTRIBUTORS BE LIABLE FOR ANY DIRECT, INDIRECT, INCIDENTAL, SPECIAL,
 * EXEMPLARY, OR CONSEQUENTIAL DAMAGES (INCLUDING, BUT NOT LIMITED TO,
 * PROCUREMENT OF SUBSTITUTE GOODS OR SERVICES; LOSS OF USE, DATA, OR
 * PROFITS; OR BUSINESS INTERRUPTION) HOWEVER CAUSED AND ON ANY THEORY OF
 * LIABILITY, WHETHER IN CONTRACT, STRICT LIABILITY, OR TORT (INCLUDING
 * NEGLIGENCE OR OTHERWISE) ARISING IN ANY WAY OUT OF THE USE OF THIS
 * SOFTWARE, EVEN IF ADVISED OF THE POSSIBILITY OF SUCH DAMAGE.
 */
package vtk.web.servlet;

import java.io.IOException;
import java.io.OutputStream;

import javax.servlet.ServletOutputStream;


/**
 * A servlet output stream wrapper.
 */
public class WrappedServletOutputStream extends ServletOutputStream {

    private final OutputStream out;
    private final String characterEncoding;
        
    public WrappedServletOutputStream(OutputStream out,
                                      String characterEncoding) {
        this.out = out;
        this.characterEncoding = characterEncoding;
    }

    public String getCharacterEncoding() {
        return this.characterEncoding;
    }

    @Override
    public void print(boolean b) throws IOException {
        out.write(String.valueOf(b).getBytes(characterEncoding));
    }
        
    @Override
    public void print(char c) throws IOException {
        out.write(String.valueOf(c).getBytes(characterEncoding));
    }
        
    @Override
    public void print(int n) throws IOException {
        out.write(String.valueOf(n).getBytes(characterEncoding));
    }

    @Override
    public void print(long l) throws IOException {
        out.write(String.valueOf(l).getBytes(characterEncoding));
    }

    @Override
    public void print(String s) throws IOException {
        out.write(s.getBytes(characterEncoding));
    }

    @Override
    public void print(float f) throws IOException {
        out.write(String.valueOf(f).getBytes(characterEncoding));
    }

    @Override
    public void print(double d) throws IOException {
        out.write(String.valueOf(d).getBytes(characterEncoding));
    }

    @Override
    public void println() throws IOException {
        out.write("\r\n".getBytes(characterEncoding));
    }

    @Override
    public void println(String s) throws IOException {
        print(s);
        println();
    }

    @Override
    public void println(boolean b) throws IOException {
        print(b);
        println();
    }

    @Override
    public void println(char c) throws IOException {
        print(c);
        println();
    }

    @Override
    public void println(int n) throws IOException {
        print(n);
        println();
    }
        
    @Override
    public void println(long l) throws IOException {
        print(l);
        println();
    }

    @Override
    public void println(double d) throws IOException {
        print(d);
        println();
    }

    @Override
    public void println(float f) throws IOException {
        print(f);
        println();
    }

    @Override
    public void write(int n) throws IOException {
        out.write(n);
    }

    @Override
    public void write(byte[] b) throws IOException {
        out.write(b);
    }

    @Override
    public void write(byte[] b, int off, int len) throws IOException {
        out.write(b, off, len);
    }

    @Override
    public void close() throws IOException {
        out.close();
    }

<<<<<<< HEAD
    public void flush() throws IOException {
        out.flush();
    }
=======
    @Override
    public void flush() throws IOException {
    }

>>>>>>> 41feaeb4
}<|MERGE_RESOLUTION|>--- conflicted
+++ resolved
@@ -156,14 +156,8 @@
         out.close();
     }
 
-<<<<<<< HEAD
+    @Override
     public void flush() throws IOException {
         out.flush();
     }
-=======
-    @Override
-    public void flush() throws IOException {
-    }
-
->>>>>>> 41feaeb4
 }