/* Copyright (c) 2004, 2007, 2008, University of Oslo, Norway
 * All rights reserved.
 * 
 * Redistribution and use in source and binary forms, with or without
 * modification, are permitted provided that the following conditions are
 * met:
 * 
 *  * Redistributions of source code must retain the above copyright
 *    notice, this list of conditions and the following disclaimer.
 * 
 *  * Redistributions in binary form must reproduce the above copyright
 *    notice, this list of conditions and the following disclaimer in the
 *    documentation and/or other materials provided with the distribution.
 * 
 *  * Neither the name of the University of Oslo nor the names of its
 *    contributors may be used to endorse or promote products derived from
 *    this software without specific prior written permission.
 *      
 * THIS SOFTWARE IS PROVIDED BY THE COPYRIGHT HOLDERS AND CONTRIBUTORS "AS
 * IS" AND ANY EXPRESS OR IMPLIED WARRANTIES, INCLUDING, BUT NOT LIMITED
 * TO, THE IMPLIED WARRANTIES OF MERCHANTABILITY AND FITNESS FOR A
 * PARTICULAR PURPOSE ARE DISCLAIMED. IN NO EVENT SHALL THE COPYRIGHT OWNER
 * OR CONTRIBUTORS BE LIABLE FOR ANY DIRECT, INDIRECT, INCIDENTAL, SPECIAL,
 * EXEMPLARY, OR CONSEQUENTIAL DAMAGES (INCLUDING, BUT NOT LIMITED TO,
 * PROCUREMENT OF SUBSTITUTE GOODS OR SERVICES; LOSS OF USE, DATA, OR
 * PROFITS; OR BUSINESS INTERRUPTION) HOWEVER CAUSED AND ON ANY THEORY OF
 * LIABILITY, WHETHER IN CONTRACT, STRICT LIABILITY, OR TORT (INCLUDING
 * NEGLIGENCE OR OTHERWISE) ARISING IN ANY WAY OUT OF THE USE OF THIS
 * SOFTWARE, EVEN IF ADVISED OF THE POSSIBILITY OF SUCH DAMAGE.
 */
package vtk.web.servlet;

import java.io.ByteArrayOutputStream;
import java.io.IOException;
import java.io.OutputStream;
import java.io.PrintWriter;
import java.util.ArrayList;
import java.util.Collection;
import java.util.Collections;
import java.util.Date;
import java.util.HashMap;
import java.util.List;
import java.util.Locale;
import java.util.Map;
import java.util.regex.Pattern;

import javax.servlet.ServletOutputStream;
import javax.servlet.http.Cookie;
import javax.servlet.http.HttpServletResponse;

import vtk.util.io.BoundedOutputStream;
import vtk.util.io.StreamUtil;
import vtk.util.web.HttpUtil;

/**
 * A HttpServletResponse implementation that buffers the content and
 * headers. An optional limit can be set on the buffer size.
 */
public class BufferedResponse implements HttpServletResponse {

    private static final String DEFAULT_CHAR_ENCODING = "utf-8";
    private static final String CONTENT_LENGTH = "Content-Length";
    private static final String CONTENT_TYPE = "Content-Type";

    private static final Pattern CONTENT_TYPE_HEADER_PATTERN
                                    = Pattern.compile(".+/.+;.*charset.*=.+");

    private long maxBufferSize = -1;
    private int status = 200;
    private String statusMessage;
    private ByteArrayOutputStream bufferStream = new ByteArrayOutputStream();
    private Map<String, List<Object>> headers = new HashMap<String, List<Object>>(); 
    private List<Cookie> cookies = new ArrayList<Cookie>();
    private int bufferSize = 1000;
    private String contentType = null;
    private long contentLength = -1L;
    private Locale locale = Locale.getDefault();
    private String characterEncoding = null;
    private boolean committed = false;
    
    /**
     * Creates a buffered response with no limit on the buffer size.
     */
    public BufferedResponse() {
    }
    
    /**
     * Creates a buffered response with a limited buffer size.
     *
     * @param maxBufferSize the maximum number of bytes that can be
     * buffered in this response wrapper. A negative number means no
     * limit.
     */
    public BufferedResponse(long maxBufferSize) {
        this.maxBufferSize = maxBufferSize;
    }

    @Override
    public String getContentType() {
        if (this.characterEncoding != null) {
            return this.contentType + ";charset=" + this.characterEncoding;
        }
        return this.contentType;
    }
    
    public byte[] getContentBuffer() {
        return this.bufferStream.toByteArray();
    }

    public String getContentString() throws Exception {
        if (this.characterEncoding != null) {
            return new String(this.bufferStream.toByteArray(), this.characterEncoding);
        }

        return new String(this.bufferStream.toByteArray(), DEFAULT_CHAR_ENCODING);
    }

    @Override
    public int getStatus() {
        return this.status;
    }
    
    public long getContentLength() {
        if (this.contentLength >= 0) {
            return (int) this.contentLength;
        }
        return this.bufferStream.size();
    }
    
    @Override
    public String getCharacterEncoding() {
        if (this.characterEncoding == null) {
            return DEFAULT_CHAR_ENCODING;
        }
        return this.characterEncoding;
    }

    @Override
    public PrintWriter getWriter() {
        return new WrappedServletOutputStreamWriter(new WrappedServletOutputStream(
                                            this.bufferStream, this.getCharacterEncoding()));
    }

    @Override
    public void setBufferSize(int bufferSize) {
        this.bufferSize = bufferSize;
    }

    @Override
    public void resetBuffer() {
        this.bufferStream.reset();
    }
    
    @Override
    public boolean isCommitted() {
        return this.committed;
    }

    @Override
    public void reset() {
        if (this.committed) {
            throw new IllegalStateException(
                "Cannot call reset(): Response has already been committed");
        }

        this.characterEncoding = null;
        this.contentLength = -1L;
        this.bufferStream.reset();
    }

    @Override
    public void flushBuffer() {
        this.committed = true;
    }

    @Override
    public ServletOutputStream getOutputStream() {
        OutputStream outputStream = this.bufferStream;
        if (this.maxBufferSize > 0) {
            outputStream = new BoundedOutputStream(outputStream, this.maxBufferSize);
        }
        ServletOutputStream servletStream = new WrappedServletOutputStream(outputStream,
                                                this.characterEncoding);
        return servletStream;
    }

    @Override
    public void setContentType(String contentType) {
        if (contentType == null) {
            return;
        }
        processContentTypeHeader(contentType);
    }

    @Override
    public void setContentLength(int contentLength) {
        if (contentLength < 0) {
            return;
        }
        this.contentLength = contentLength;
    }

    @Override
    public Locale getLocale() {
        return this.locale;
    }

    @Override
    public void setLocale(Locale locale) {
        if (locale == null) {
            return;
        }
        this.locale = locale;
    }

    @Override
    public int getBufferSize() {
        return this.bufferSize;
    }

    @Override
    public void addCookie(Cookie cookie) {
        if (cookie == null) {
            return;
        }
        this.cookies.add(cookie);
    }
    
    public List<Cookie> getCookies() {
        return Collections.unmodifiableList(this.cookies);
    }

    @Override
    public boolean containsHeader(String header) {
        return this.headers.containsKey(header);
    }

    @Override
    public String encodeURL(String url) {
        return url;
    }

    @Override
    public String encodeRedirectURL(String url) {
        return url;
    }

    @Override
    public String encodeUrl(String url) {
        return url;
    }

    @Override
    public String encodeRedirectUrl(String url) {
        return url;
    }

    @Override
    public void sendError(int status, String statusMessage) {
        this.status = status;
        this.committed = true;
    }

    @Override
    public void sendError(int status) {
        this.status = status;
        this.committed = true;
    }

    @Override
    public void sendRedirect(String url) {
        this.status = HttpServletResponse.SC_MOVED_TEMPORARILY;
        setHeaderInternal("Location", url);
        this.committed = true;
    }

    @Override
    public void setDateHeader(String header, long date) {
        if (header == null || date <= 0) {
            return;
        }
        setHeaderInternal(header, new Date(date));
    }

    @Override
    public void addDateHeader(String header, long date) {
        if (header == null || date <= 0) {
            return;
        }
        addHeaderInternal(header, new Date(date));
    }

    @Override
    public void setHeader(String header, String value) {
        if (header == null || value == null) {
            return;
        }
        header = header.trim();
        value = value.trim();
        setHeaderInternal(header, value);
        applyHeaderSideEffects(header, value);
    }

    @Override
    public void addHeader(String header, String value) {
        if (header == null || value == null) {
            return;
        }
        header = header.trim();
        addHeaderInternal(header, value);
        applyHeaderSideEffects(header, value);
    }

    @Override
    public void setIntHeader(String header, int value) {
        if (header == null) {
            return;
        }
        header = header.trim();
        setHeaderInternal(header, new Integer(value));
        applyHeaderSideEffects(header, String.valueOf(value));
    }

    @Override
    public void addIntHeader(String header, int value) {
        if (header == null) {
            return;
        }
        header = header.trim();
        addHeaderInternal(header, new Integer(value));
        applyHeaderSideEffects(header, String.valueOf(value));
    }
    
    @Override
    public void setCharacterEncoding(String characterEncoding) {
        this.characterEncoding = characterEncoding;
    }
    
    @Override
    public void setStatus(int status) {
        this.status = status;
        this.statusMessage = HttpUtil.getStatusMessage(status);
    }

    @Override
    public void setStatus(int status, String statusMessage) {
        this.status = status;
        this.statusMessage = statusMessage;
    }

    /**
     * Gets the set of header names
     * @return the set of header names
     */
    public Collection<String> getHeaderNames() {
        return Collections.unmodifiableCollection(this.headers.keySet());
    }
    
    /**
     * Gets the set of values for a given header name
     * @param header the header name
     * @return the set of values for the header, or <code>null</code> 
     * if no values exists
     */
    public Collection<Object> getHeaderValues(String header) {
        List<Object> values = this.headers.get(header);
        if (values == null) {
            return null;
        }
        if (values.size() == 0) {
            return null;
        }
        return Collections.unmodifiableCollection(values);
    }

    /**
     * Gets the value for a given header name. If the header has multiple entries, 
     * only one value is returned (order unspecified)
     * @param header the header name
     * @return the value of the header
     */
    public Object getHeaderValue(String header) {
        List<Object> values = this.headers.get(header);
        if (values == null) {
            return null;
        }
        if (values.size() == 0) {
            return null;
        }
        return values.get(0);
    }
    
    
    /**
     * Write metadata and contents of buffered response to another response.
     */
    @SuppressWarnings("deprecation")
    public void writeTo(HttpServletResponse response, boolean closeOutputStream) 
        throws IOException {
        // Write/copy metadata
<<<<<<< HEAD
=======
        response.setContentLength(getContentLength());
>>>>>>> 41feaeb4
        String contentType = getContentType();
        if (contentType != null) {
            response.setContentType(contentType);
        }
        if (this.statusMessage != null) {
            response.setStatus(this.status, this.statusMessage);
        } else {
            response.setStatus(this.status);
        }
        response.setLocale(this.locale);

        for (String header: getHeaderNames()) {
            Collection<Object> values = getHeaderValues(header);
            boolean add = values.size() == 1;
            for (Object value: values) {
                writeHeaderTo(response, header, value, add);
            }
        }
        for (Cookie cookie: getCookies()) {
            response.addCookie(cookie);
        }

        // Write/copy content
        StreamUtil.dump(getContentBuffer(),
                response.getOutputStream(), closeOutputStream);
    }

    private void writeHeaderTo(HttpServletResponse response, String header, Object value, boolean add) {
        if (value instanceof String) {
            if (add) {
                response.addHeader(header, (String) value);
            } else {
                response.setHeader(header, (String) value);
            }
        } else if (value instanceof Integer) {
            if (add) {
                response.addIntHeader(header, ((Integer)value).intValue());
            } else {
                response.setIntHeader(header, ((Integer)value).intValue());
            }
        } else if (value instanceof Date) {
            if (add) {
                response.addDateHeader(header, ((Date)value).getTime());
            } else {
                response.setDateHeader(header, ((Date)value).getTime());
            }
        } else {
            if (add) {
                response.addHeader(header, value.toString());
            } else {
                response.setHeader(header, value.toString());
                
            }
        }
    }

    private void addHeaderInternal(String header, Object value) {
        List<Object> list = this.headers.get(header);
        if (list == null) {
            list = new ArrayList<>();
            this.headers.put(header, list);
        }
        list.add(value);
    }

    private void setHeaderInternal(String header, Object value) {
        List<Object> list = new ArrayList<>();
        list.add(value);
        this.headers.put(header, list);
        
    }

    
    private void applyHeaderSideEffects(String header, String value) {
        if (CONTENT_TYPE.equalsIgnoreCase(header)) {
            processContentTypeHeader(value);
        } else if (CONTENT_LENGTH.equalsIgnoreCase(header)) {
            try {
                long longValue = Long.parseLong(value);
                this.contentLength = longValue;
            } catch (Exception e) {
                
            }
        }
    }
    
    private void processContentTypeHeader(String value) {
        if (CONTENT_TYPE_HEADER_PATTERN.matcher(value).matches()) {

            String contentType = value.substring(
                0, value.indexOf(";")).trim();
            String characterEncoding = value.substring(
                value.indexOf("=") + 1).trim();

            if (characterEncoding.startsWith("\"")
                && characterEncoding.endsWith("\"")) {

                characterEncoding = characterEncoding.substring(
                    1, characterEncoding.length() - 1).trim();
            }
            this.contentType = contentType;
            this.characterEncoding = characterEncoding;
            setHeaderInternal(CONTENT_TYPE, contentType);
        } else {
            this.contentType = value;
            setHeaderInternal(CONTENT_TYPE, value);
        }
    }

    @Override
    public String getHeader(String name) {
        List<Object> values = headers.get(name);
        if (values != null && !values.isEmpty()) {
            return formatHeader(values.get(0));
        }
        return null;
    }

    @Override
    public Collection<String> getHeaders(String name) {
        List<String> result = new ArrayList<>();
        List<Object> values = headers.get(name);
        if (values != null && !values.isEmpty()) {
            for (Object val: values)
                result.add(formatHeader(val));
        }
        return result;
    }

    private String formatHeader(Object value) {
        if (value instanceof Date) {
            return HttpUtil.getHttpDateString((Date) value);
        }
        return value.toString();
    }
}<|MERGE_RESOLUTION|>--- conflicted
+++ resolved
@@ -398,10 +398,12 @@
     public void writeTo(HttpServletResponse response, boolean closeOutputStream) 
         throws IOException {
         // Write/copy metadata
-<<<<<<< HEAD
-=======
-        response.setContentLength(getContentLength());
->>>>>>> 41feaeb4
+
+        if (contentLength >= 0) {
+	    // XXX:
+	    response.setContentLength((int) getContentLength());
+        }
+
         String contentType = getContentType();
         if (contentType != null) {
             response.setContentType(contentType);
