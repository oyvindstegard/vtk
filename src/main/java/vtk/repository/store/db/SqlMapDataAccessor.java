/* Copyright (c) 2006, 2007, University of Oslo, Norway
 * All rights reserved.
 * 
 * Redistribution and use in source and binary forms, with or without
 * modification, are permitted provided that the following conditions are
 * met:
 * 
 *  * Redistributions of source code must retain the above copyright
 *    notice, this list of conditions and the following disclaimer.
 * 
 *  * Redistributions in binary form must reproduce the above copyright
 *    notice, this list of conditions and the following disclaimer in the
 *    documentation and/or other materials provided with the distribution.
 * 
 *  * Neither the name of the University of Oslo nor the names of its
 *    contributors may be used to endorse or promote products derived from
 *    this software without specific prior written permission.
 *      
 * THIS SOFTWARE IS PROVIDED BY THE COPYRIGHT HOLDERS AND CONTRIBUTORS "AS
 * IS" AND ANY EXPRESS OR IMPLIED WARRANTIES, INCLUDING, BUT NOT LIMITED
 * TO, THE IMPLIED WARRANTIES OF MERCHANTABILITY AND FITNESS FOR A
 * PARTICULAR PURPOSE ARE DISCLAIMED. IN NO EVENT SHALL THE COPYRIGHT OWNER
 * OR CONTRIBUTORS BE LIABLE FOR ANY DIRECT, INDIRECT, INCIDENTAL, SPECIAL,
 * EXEMPLARY, OR CONSEQUENTIAL DAMAGES (INCLUDING, BUT NOT LIMITED TO,
 * PROCUREMENT OF SUBSTITUTE GOODS OR SERVICES; LOSS OF USE, DATA, OR
 * PROFITS; OR BUSINESS INTERRUPTION) HOWEVER CAUSED AND ON ANY THEORY OF
 * LIABILITY, WHETHER IN CONTRACT, STRICT LIABILITY, OR TORT (INCLUDING
 * NEGLIGENCE OR OTHERWISE) ARISING IN ANY WAY OUT OF THE USE OF THIS
 * SOFTWARE, EVEN IF ADVISED OF THE POSSIBILITY OF SUCH DAMAGE.
 */
package vtk.repository.store.db;

import java.io.ByteArrayInputStream;
import java.util.ArrayList;
import java.util.Calendar;
import java.util.Collections;
import java.util.Date;
import java.util.HashMap;
import java.util.HashSet;
import java.util.Iterator;
import java.util.List;
import java.util.Map;
import java.util.Set;

import org.apache.commons.logging.Log;
import org.apache.commons.logging.LogFactory;
import org.springframework.beans.factory.annotation.Required;
<<<<<<< HEAD
=======
import org.springframework.orm.ibatis.SqlMapClientCallback;
>>>>>>> db376604

import vtk.repository.Acl;
import vtk.repository.ContentStream;
import vtk.repository.Lock;
import vtk.repository.LockImpl;
import vtk.repository.Namespace;
import vtk.repository.Path;
import vtk.repository.Privilege;
import vtk.repository.Property;
import vtk.repository.PropertyImpl;
import vtk.repository.PropertySet;
import vtk.repository.PropertySetImpl;
import vtk.repository.RecoverableResource;
import vtk.repository.Repository.Depth;
import vtk.repository.ResourceImpl;
import vtk.repository.ResourceTypeTree;
import vtk.repository.resourcetype.BinaryValue;
import vtk.repository.resourcetype.BufferedBinaryValue;
import vtk.repository.resourcetype.PropertyType;
import vtk.repository.resourcetype.PropertyTypeDefinition;
import vtk.repository.resourcetype.Value;
import vtk.repository.resourcetype.ValueFactory;
import vtk.repository.store.DataAccessException;
import vtk.repository.store.DataAccessor;
import vtk.repository.store.db.SqlDaoUtils.PropHolder;
import vtk.security.Principal;
import vtk.security.Principal.Type;
import vtk.security.PrincipalFactory;

<<<<<<< HEAD
=======
import com.ibatis.sqlmap.client.SqlMapExecutor;

>>>>>>> db376604
/**
 * An iBATIS SQL maps implementation of the DataAccessor interface.
 *
 * XXX XXX XXX Our DataAccessor interface declares our own DataAccessException
 * type as thrown by all methods, but THIS CLASS IN PRACTICE MOSTLY THROWS
 * Spring's DataAccessException. What a mess.
 *
 */
public class SqlMapDataAccessor extends AbstractSqlMapDataAccessor implements DataAccessor {

    private ResourceTypeTree resourceTypeTree;
    private PrincipalFactory principalFactory;
    private ValueFactory valueFactory;
    private ResourceTypeMapper resourceTypeMapper;

    private Log logger = LogFactory.getLog(this.getClass());

    private boolean optimizedAclCopySupported = false;
    
    @Override
    public boolean validate() {
        throw new DataAccessException("Not implemented");
    }

    @Override
    public ResourceImpl load(Path uri) {
        ResourceImpl resource = loadResourceInternal(uri);
        if (resource == null) {
            return null;
        }
        
        loadInheritedProperties(new ResourceImpl[] { resource });
        loadACLs(new ResourceImpl[] { resource });

        if (resource.isCollection()) {
            loadChildUris(resource);
        }

        return resource;
    }

    /**
     * Loads everthing except:
     * - ACL
     * - Inherited properties.
     * 
     * @param uri
     * @return 
     */
    private ResourceImpl loadResourceInternal(Path uri) {
        String sqlMap = getSqlMap("loadResourceByUri");
        Map<String, ?> resourceMap = getSqlSession().selectOne(sqlMap, uri.toString());
        if (resourceMap == null) {
            return null;
        }
        ResourceImpl resource = new ResourceImpl(uri);

        Map<Path, Lock> locks = loadLocks(new Path[] { resource.getURI() });
        if (locks.containsKey(resource.getURI())) {
            resource.setLock(locks.get(resource.getURI()));
        }

        populateStandardProperties(resource, resourceMap);
        int resourceId = resource.getID();
        sqlMap = getSqlMap("loadPropertiesForResource");
        List<Map<String, Object>> propertyList = getSqlSession().selectList(sqlMap, resourceId);
        populateCustomProperties(new ResourceImpl[] { resource }, propertyList);

        Integer aclInheritedFrom = (Integer) resourceMap.get("aclInheritedFrom");
        boolean aclInherited = aclInheritedFrom != null;
        resource.setInheritedAcl(aclInherited);
        resource.setAclInheritedFrom(aclInherited ? aclInheritedFrom.intValue() : PropertySetImpl.NULL_RESOURCE_ID);
        return resource;
    }

    @Override
    public void deleteExpiredLocks(Date d) {
        String sqlMap = getSqlMap("deleteExpiredLocks");
        getSqlSession().update(sqlMap, d);
    }

    @Override
    public Path[] discoverLocks(Path uri) {

        Map<String, Object> parameters = new HashMap<String, Object>();
        parameters.put("uriWildcard", SqlDaoUtils.getUriSqlWildcard(uri, SQL_ESCAPE_CHAR));
        parameters.put("timestamp", new Date());

        String sqlMap = getSqlMap("discoverLocks");
        List<String> list = getSqlSession().selectList(sqlMap, parameters);

        Path[] locks = new Path[list.size()];
        for (int i = 0; i < list.size(); i++) {
            locks[i] = Path.fromString(list.get(i));
        }
        return locks;
    }

    @Override
    public ResourceImpl storeACL(ResourceImpl r) {
        updateACL(r);
        
        // Re-load and return newly written ResourceImpl
        return load(r.getURI());
    }

    @Override
    public ResourceImpl storeLock(ResourceImpl r) {

        // Delete any old persistent locks
        String sqlMap = getSqlMap("deleteLockByResourceId");
        getSqlSession().delete(sqlMap, r.getID());

        Lock lock = r.getLock();

        if (lock != null) {

            Map<String, Object> parameters = new HashMap<String, Object>();
            parameters.put("lockToken", lock.getLockToken());
            parameters.put("timeout", lock.getTimeout());
            parameters.put("owner", lock.getPrincipal().getQualifiedName());
            parameters.put("ownerInfo", lock.getOwnerInfo());
            parameters.put("depth", lock.getDepth().toString());
            parameters.put("resourceId", r.getID());

            sqlMap = getSqlMap("insertLock");
            getSqlSession().update(sqlMap, parameters);
        }
        return load(r.getURI());
    }

    private void updateACL(ResourceImpl r) {

        // XXX: ACL inheritance checking does not belong here!?
        boolean wasInherited = isInheritedAcl(r);
        if (wasInherited && r.isInheritedAcl()) {
            return;
        }

        if (wasInherited) {

            // ACL was inherited, new ACL is not inherited:
            int oldInheritedFrom = findNearestACL(r.getURI());
            insertAcl(r);

            Map<String, Object> parameters = new HashMap<String, Object>();
            parameters.put("resourceId", r.getID());
            parameters.put("inheritedFrom", null);

            String sqlMap = getSqlMap("updateAclInheritedFromByResourceId");
            getSqlSession().update(sqlMap, parameters);

            parameters = new HashMap<String, Object>();
            parameters.put("previouslyInheritedFrom", oldInheritedFrom);
            parameters.put("inheritedFrom", r.getID());
            parameters.put("uri", r.getURI().toString());
            parameters.put("uriWildcard", SqlDaoUtils.getUriSqlWildcard(r.getURI(), SQL_ESCAPE_CHAR));

            sqlMap = getSqlMap("updateAclInheritedFromByPreviousInheritedFromAndUri");
            getSqlSession().update(sqlMap, parameters);
            return;
        }

        // ACL was not inherited
        // Delete previous ACL entries for resource:
        String sqlMap = getSqlMap("deleteAclEntriesByResourceId");
        getSqlSession().delete(sqlMap, r.getID());

        if (!r.isInheritedAcl()) {
            insertAcl(r);

        } else {

            // The new ACL is inherited, update pointers to the
            // previously "nearest" ACL node:
            int nearest = findNearestACL(r.getURI());

            Map<String, Object> parameters = new HashMap<String, Object>();
            parameters.put("inheritedFrom", nearest);
            parameters.put("resourceId", r.getID());
            parameters.put("previouslyInheritedFrom", r.getID());

            sqlMap = getSqlMap("updateAclInheritedFromByResourceIdOrPreviousInheritedFrom");
            getSqlSession().update(sqlMap, parameters);
        }
    }

    @Override
    public ResourceImpl store(ResourceImpl r) {
        String sqlMap = getSqlMap("loadResourceByUri");
        boolean existed = getSqlSession().selectOne(sqlMap, r.getURI().toString()) != null;

        Map<String, Object> parameters = getResourceAsMap(r);
        if (!existed) {
            parameters.put("aclInheritedFrom", findNearestACL(r.getURI()));
        }
        parameters.put("depth", r.getURI().getDepth());

        sqlMap = existed ? getSqlMap("updateResource") : getSqlMap("insertResource");
        if (this.logger.isDebugEnabled()) {
            this.logger.debug((existed ? "Updating" : "Storing") + " resource " + r + ", parameter map: " + parameters);
        }

        getSqlSession().update(sqlMap, parameters);

        if (!existed) {
            sqlMap = getSqlMap("loadResourceIdByUri");
            Map<String, Object> map = getSqlSession().selectOne(sqlMap,
                    r.getURI().toString());
            Integer id = (Integer) map.get("resourceId");
            r.setID(id.intValue());
        }

        //storeLock(r);
        storeProperties(r);

        // Re-load and return newly written ResourceImpl
        return load(r.getURI());
    }

    @Override
    public void delete(ResourceImpl resource) {
        Map<String, Object> parameters = new HashMap<String, Object>();
        parameters.put("uri", resource.getURI().toString());
        parameters.put("uriWildcard", SqlDaoUtils.getUriSqlWildcard(resource.getURI(), SQL_ESCAPE_CHAR));
        String sqlMap = getSqlMap("deleteResourceByUri");
        getSqlSession().update(sqlMap, parameters);
    }

    @Override
    public void markDeleted(ResourceImpl resource, ResourceImpl parent, Principal principal, final String trashID)
            throws DataAccessException {

        Path resourceURI = resource.getURI();
        Map<String, Object> parameters = new HashMap<String, Object>();
        parameters.put("uri", resourceURI.toString());
        parameters.put("uriWildcard", SqlDaoUtils.getUriSqlWildcard(resourceURI, SQL_ESCAPE_CHAR));

        Path parentURI = resourceURI.getParent();

        int depthDiff = -1 * parentURI.getDepth();

        int uriTrimLength = parentURI.toString().length();
        if (!parentURI.isRoot()) {
            uriTrimLength++;
        }
        parameters.put("uriTrimLength", uriTrimLength);
        parameters.put("trashCanID", trashID);
        parameters.put("depthDiff", depthDiff);
        String sqlMap = getSqlMap("markDeleted");
        this.getSqlSession().update(sqlMap, parameters);

        parameters.put("trashCanURI", trashID + "/" + resourceURI.getName());
        parameters.put("parentID", parent.getID());
        parameters.put("principal", principal.getName());
        parameters.put("deletedTime", Calendar.getInstance().getTime());
        parameters.put("wasInheritedAcl", resource.isInheritedAcl() ? "Y" : "N");
        sqlMap = getSqlMap("insertTrashCanEntry");
        this.getSqlSession().update(sqlMap, parameters);
    }

    @Override
    public List<RecoverableResource> getRecoverableResources(final int parentResourceId) throws DataAccessException {
        String sqlMap = getSqlMap("getRecoverableResources");
        List<RecoverableResource> recoverableResources = this.getSqlSession().selectList(sqlMap,
                parentResourceId);
        return recoverableResources;
    }

    @Override
    public ResourceImpl recover(Path parent, RecoverableResource recoverableResource) throws DataAccessException {

        int id = recoverableResource.getId();
        String sqlMap = getSqlMap("getRecoverableResourceById");
        Object o = getSqlSession().selectOne(sqlMap, id);
        if (o == null) {
            throw new DataAccessException("Requested deleted object with id " + id + " was not found");
        }
        RecoverableResource deletedResource = (RecoverableResource) o;

        sqlMap = getSqlMap("deleteFromTrashCan");
        this.getSqlSession().delete(sqlMap, deletedResource.getId());

        Map<String, Object> parameters = new HashMap<String, Object>();
        String trashID = deletedResource.getTrashID();
        parameters.put("trashIDWildcard", SqlDaoUtils.getStringSqlWildcard(trashID, SQL_ESCAPE_CHAR));
        int uriTrimLength = trashID.length() + 1;
        if (parent.isRoot()) {
            uriTrimLength++;
        }

        int depthDiff = parent.getDepth();
        parameters.put("parentUri", parent.toString());
        parameters.put("depthDiff", depthDiff);
        parameters.put("uriTrimLength", uriTrimLength);

        sqlMap = getSqlMap("recoverResource");
        this.getSqlSession().update(sqlMap, parameters);

        Path recoverdResourcePath = parent.extend(deletedResource.getName());
        
        if (deletedResource.wasInheritedAcl()) {
            ResourceImpl recoveredResource = load(recoverdResourcePath);
            ResourceImpl parentResource = load(parent);
            Acl recoveredResourceAcl = recoveredResource.getAcl();
            Acl parentAcl = parentResource.getAcl();
            if (recoveredResourceAcl.equals(parentAcl)) {
                recoveredResource.setAclInheritedFrom(parentResource.getID());
                recoveredResource.setInheritedAcl(true);
                storeACL(recoveredResource);
            }
        }
        
        // Reload and return newly written recovered resource
        return load(recoverdResourcePath);
    }

    @Override
    public void deleteRecoverable(RecoverableResource recoverableResource) throws DataAccessException {
        // XXX Lazy delete, #missing parent#
        String sqlMap = getSqlMap("deletePermanentlyMarkDeleted");
        Map<String, Object> parameters = new HashMap<String, Object>();
        String trashUri = recoverableResource.getTrashUri();
        parameters.put("trashCanURI", trashUri);
        parameters.put("trashCanURIWildCard", SqlDaoUtils.getStringSqlWildcard(trashUri, SQL_ESCAPE_CHAR));
        this.getSqlSession().delete(sqlMap, parameters);
        sqlMap = getSqlMap("deleteFromTrashCan");
        this.getSqlSession().delete(sqlMap, recoverableResource.getId());

    }

    @Override
    public List<RecoverableResource> getTrashCanOverdue(int overDueLimit) throws DataAccessException {
        Calendar cal = Calendar.getInstance();
        // Add negative limit -> substract
        cal.add(Calendar.DATE, -overDueLimit);
        Date overDueDate = cal.getTime();
        String sqlMap = getSqlMap("getOverdue");
        List<RecoverableResource> recoverableResources = this.getSqlSession().selectList(sqlMap,
                overDueDate);
        return recoverableResources;
    }

    @Override
    public List<RecoverableResource> getTrashCanOrphans() throws DataAccessException {
        String sqlMap = getSqlMap("getOrphans");
        List<RecoverableResource> recoverableResources = this.getSqlSession().selectList(sqlMap);
        return recoverableResources;
    }

    @Override
    public ResourceImpl[] loadChildren(ResourceImpl parent) {
        Map<String, Object> parameters = new HashMap<String, Object>();
        parameters.put("uriWildcard", SqlDaoUtils.getUriSqlWildcard(parent.getURI(), SQL_ESCAPE_CHAR));
        parameters.put("depth", parent.getURI().getDepth() + 1);

        List<ResourceImpl> children = new ArrayList<ResourceImpl>();
        String sqlMap = getSqlMap("loadChildren");

        List<Map<String, Object>> resources = getSqlSession().selectList(sqlMap, parameters);
        Map<Path, Lock> locks = loadLocksForChildren(parent);
        for (Map<String, Object> resourceMap : resources) {
            Path uri = (Path) resourceMap.get("uri");

            ResourceImpl resource = new ResourceImpl(uri);

            populateStandardProperties(resource, resourceMap);

            if (locks.containsKey(uri)) {
                resource.setLock((LockImpl) locks.get(uri));
            }

            children.add(resource);
        }

        ResourceImpl[] result = children.toArray(new ResourceImpl[children.size()]);
        loadChildUrisForChildren(parent, result);
        loadInheritedProperties(result);
        loadACLs(result);
        loadPropertiesForChildren(parent, result);

        return result;
    }

    @Override
    public Path[] discoverACLs(Path uri) {
        Map<String, Object> parameters = new HashMap<String, Object>();
        parameters.put("uri", uri.toString());        
        parameters.put("uriWildcard", SqlDaoUtils.getUriSqlWildcard(uri, SQL_ESCAPE_CHAR));

        String sqlMap = getSqlMap("discoverAcls");
        List<Path> uris = getSqlSession().selectList(sqlMap, parameters);

        return uris.toArray(new Path[uris.size()]);
    }

    private void supplyFixedProperties(Map<String, Object> parameters, PropertySet fixedProperties) {
        List<Property> propertyList = fixedProperties.getProperties(Namespace.DEFAULT_NAMESPACE);
        for (Property property : propertyList) {
            if (PropertyType.SPECIAL_PROPERTIES_SET.contains(property.getDefinition().getName())) {
                Object value = property.getValue().getObjectValue();
                if (property.getValue().getType() == PropertyType.Type.PRINCIPAL) {
                    value = ((Principal) value).getQualifiedName();
                }
                if (this.logger.isDebugEnabled()) {
                    this.logger.debug("Copy: fixed property: " + property.getDefinition().getName() + ": " + value);
                }
                parameters.put(property.getDefinition().getName(), value);
            }
        }
    }

    @Override
    public ResourceImpl copy(ResourceImpl resource, ResourceImpl destParent, PropertySet newResource, boolean copyACLs,
            PropertySet fixedProperties, Set<String> uncopyableProperties) {

        Path destURI = newResource.getURI();
        int depthDiff = destURI.getDepth() - resource.getURI().getDepth();

        Map<String, Object> parameters = new HashMap<String, Object>();
        parameters.put("srcUri", resource.getURI().toString());
        parameters.put("uriWildcard", SqlDaoUtils.getUriSqlWildcard(resource.getURI(), SQL_ESCAPE_CHAR));
        parameters.put("destUri", destURI.toString());
        parameters.put("destUriWildcard", SqlDaoUtils.getUriSqlWildcard(destURI, SQL_ESCAPE_CHAR));
        parameters.put("depthDiff", depthDiff);
        parameters.put("uncopyableProperties", new ArrayList<>(uncopyableProperties));

        if (fixedProperties != null) {
            supplyFixedProperties(parameters, fixedProperties);
        }

        String sqlMap = getSqlMap("copyResource");
        getSqlSession().update(sqlMap, parameters);

        sqlMap = getSqlMap("copyProperties");
        getSqlSession().update(sqlMap, parameters);

        if (copyACLs) {

            sqlMap = getSqlMap("copyAclEntries");
            getSqlSession().update(sqlMap, parameters);

            // Update inheritance to nearest node:
            int srcNearestACL = findNearestACL(resource.getURI());
            int destNearestACL = findNearestACL(destURI);

            parameters = new HashMap<String, Object>();
            parameters.put("uri", destURI.toString());
            parameters.put("uriWildcard", SqlDaoUtils.getUriSqlWildcard(destURI, SQL_ESCAPE_CHAR));
            parameters.put("inheritedFrom", destNearestACL);
            parameters.put("previouslyInheritedFrom", srcNearestACL);

            sqlMap = getSqlMap("updateAclInheritedFromByPreviousInheritedFromAndUri");
            getSqlSession().update(sqlMap, parameters);

            if (this.optimizedAclCopySupported) {
                sqlMap = getSqlMap("updateAclInheritedFromByPreviousResourceId");
                getSqlSession().update(sqlMap, parameters);
            } else {
                sqlMap = getSqlMap("loadPreviousInheritedFromMap");

                final List<Map<String, Object>> list = getSqlSession().selectList(sqlMap, parameters);
                
                final String batchSqlMap = getSqlMap("updateAclInheritedFromByResourceId");
                
                for (Map<String, Object> map : list) {
                    getSqlSession().update(batchSqlMap, map);
                }
            }

        } else {
            int nearestAclNode = findNearestACL(destURI);
            parameters = new HashMap<String, Object>();
            parameters.put("uri", destURI.toString());
            parameters.put("uriWildcard", SqlDaoUtils.getUriSqlWildcard(destURI, SQL_ESCAPE_CHAR));
            parameters.put("inheritedFrom", nearestAclNode);

            sqlMap = getSqlMap("updateAclInheritedFromByUri");
            getSqlSession().update(sqlMap, parameters);
        }

        parameters = new HashMap<String, Object>();
        parameters.put("uri", destURI.toString());
        parameters.put("uriWildcard", SqlDaoUtils.getUriSqlWildcard(destURI, SQL_ESCAPE_CHAR));
        sqlMap = getSqlMap("clearPrevResourceIdByUri");
        getSqlSession().update(sqlMap, parameters);

        parameters = getResourceAsMap(destParent);
        sqlMap = getSqlMap("updateResource");
        getSqlSession().update(sqlMap, parameters);
        storeProperties(destParent);

        ResourceImpl created = loadResourceInternal(newResource.getURI());
        for (Property prop : newResource) {
            created.addProperty(prop);
            Property fixedProp = fixedProperties != null ? fixedProperties.getProperty(prop.getDefinition()
                    .getNamespace(), prop.getDefinition().getName()) : null;
            if (fixedProp != null) {
                created.addProperty(fixedProp);
            }
        }

        storeProperties(created);

        // Re-load and return newly written destination ResourceImpl
        return load(created.getURI());
    }

<<<<<<< HEAD
    /**
     * Removes all properties by name, from resource at path (recursively for
     * all sub-resources as well if resource is collection).Only properties in
     * DEFAULT (null) namespace are deleted.
     * 
     * Alters only database with no other side effects.
     * 
     * @param uri The path to the resource.
     * @see PropertyType#UNCOPYABLE_PROPERTIES
     */
    private void deletePropertiesRecursively(Path uri, final Set<String> deleteProperties) {
        final String destUri = uri.toString();
        final String uriWildcard = SqlDaoUtils.getUriSqlWildcard(uri, SQL_ESCAPE_CHAR);
        final String batchSqlMap = getSqlMap("deleteUncopyableProperties");
        
        for (String propertyName : deleteProperties) {
            Map<String, Object> params = new HashMap<String, Object>();
            params.put("destUri", destUri);
            params.put("uriWildcard", uriWildcard);
            params.put("name", propertyName);
            getSqlSession().delete(batchSqlMap, params);
        }
    }

=======
>>>>>>> db376604
    @Override
    public ResourceImpl move(ResourceImpl resource, ResourceImpl newResource) {
        Path destURI = newResource.getURI();
        int depthDiff = destURI.getDepth() - resource.getURI().getDepth();

        Map<String, Object> parameters = new HashMap<String, Object>();
        parameters.put("srcUri", resource.getURI().toString());
        parameters.put("destUri", newResource.getURI().toString());
        parameters.put("uriWildcard", SqlDaoUtils.getUriSqlWildcard(resource.getURI(), SQL_ESCAPE_CHAR));
        parameters.put("depthDiff", depthDiff);

        String sqlMap = getSqlMap("moveResource");
        getSqlSession().update(sqlMap, parameters);

        sqlMap = getSqlMap("moveDescendants");
        getSqlSession().update(sqlMap, parameters);

        ResourceImpl created = loadResourceInternal(newResource.getURI());
        for (Property prop : newResource) {
            created.addProperty(prop);
        }
        sqlMap = getSqlMap("updateResource");
        parameters = getResourceAsMap(newResource);
        getSqlSession().update(sqlMap, parameters);

        storeProperties(created);

        if (newResource.isInheritedAcl()) {
            int srcNearestAcl = findNearestACL(resource.getURI());
            int nearestAclNode = findNearestACL(newResource.getURI());
            parameters = new HashMap<String, Object>();
            parameters.put("uri", newResource.getURI().toString());
            parameters.put("uriWildcard", SqlDaoUtils.getUriSqlWildcard(newResource.getURI(), SQL_ESCAPE_CHAR));
            parameters.put("inheritedFrom", nearestAclNode);
            parameters.put("previouslyInheritedFrom", srcNearestAcl);

            sqlMap = getSqlMap("updateAclInheritedFromByPreviousInheritedFromAndUri");
            getSqlSession().update(sqlMap, parameters);
        }

        // Reload and return newly written destination ResourceImpl
        return load(newResource.getURI());
    }

    private void loadChildUris(ResourceImpl parent) {
        Map<String, Object> parameters = new HashMap<String, Object>();
        parameters.put("uriWildcard", SqlDaoUtils.getUriSqlWildcard(parent.getURI(), SQL_ESCAPE_CHAR));
        parameters.put("depth", parent.getURI().getDepth() + 1);

        String sqlMap = getSqlMap("loadChildUrisForChildren");

        List<Path> resourceUriList = getSqlSession().selectList(sqlMap, parameters);
        
        parent.setChildURIs(resourceUriList);
    }

    private void loadChildUrisForChildren(ResourceImpl parent, ResourceImpl[] children) {

        // Initialize a map from child collection URI to the list of
        // grandchildren's URIs:
        Map<Path, List<Path>> childMap = new HashMap<>();
        for (ResourceImpl child : children) {
            if (child.isCollection()) {
                childMap.put(child.getURI(), new ArrayList<Path>());
            }
        }

        Map<String, Object> parameters = new HashMap<String, Object>();
        parameters.put("uriWildcard", SqlDaoUtils.getUriSqlWildcard(parent.getURI(), SQL_ESCAPE_CHAR));
        parameters.put("depth", parent.getURI().getDepth() + 2);

        String sqlMap = getSqlMap("loadChildUrisForChildren");

        List<Path> resourceUris = getSqlSession().selectList(sqlMap, parameters);

        for (Path uri : resourceUris) {
            Path parentUri = uri.getParent();
            if (parentUri != null) {
                List<Path> childUriList = childMap.get(parentUri);
                // Again, watch for children added in database while this
                // transaction is ongoing
                // (child map is populated before doing database query).
                if (childUriList != null) {
                    childUriList.add(uri);
                }
            }
        }

        for (ResourceImpl child : children) {
            if (!child.isCollection())
                continue;

            List<Path> childURIs = childMap.get(child.getURI());
            child.setChildURIs(childURIs);
        }
    }

    private void loadPropertiesForChildren(ResourceImpl parent, ResourceImpl[] resources) {
        if ((resources == null) || (resources.length == 0)) {
            return;
        }

        Map<String, Object> parameters = new HashMap<String, Object>();
        parameters.put("uriWildcard", SqlDaoUtils.getUriSqlWildcard(parent.getURI(), SQL_ESCAPE_CHAR));
        parameters.put("depth", parent.getURI().getDepth() + 1);

        String sqlMap = getSqlMap("loadPropertiesForChildren");

        List<Map<String, Object>> propertyList = getSqlSession().selectList(sqlMap, parameters);

        populateCustomProperties(resources, propertyList);
    }

    private Map<Path, Lock> loadLocks(Path[] uris) {
        if (uris.length == 0)
            return new HashMap<Path, Lock>();
        Map<String, Object> parameters = new HashMap<String, Object>();
        List<String> uriList = new ArrayList<String>();
        for (Path p : uris)
            uriList.add(p.toString());
        parameters.put("uris", uriList);
        parameters.put("timestamp", new Date());
        String sqlMap = getSqlMap("loadLocksByUris");

        List<Map<String, Object>> locks = getSqlSession().selectList(sqlMap, parameters);

        Map<Path, Lock> result = new HashMap<Path, Lock>();

        for (Map<String, Object> map : locks) {
            LockImpl lock = new LockImpl((String) map.get("token"), principalFactory.getPrincipal((String) map
                    .get("owner"), Principal.Type.USER), (String) map.get("ownerInfo"), Depth.fromString((String) map
                    .get("depth")), (Date) map.get("timeout"));

            result.put(Path.fromString((String) map.get("uri")), lock);
        }
        return result;
    }

    private Map<Path, Lock> loadLocksForChildren(ResourceImpl parent) {

        Map<String, Object> parameters = new HashMap<String, Object>();
        parameters.put("timestamp", new Date());
        parameters.put("uriWildcard", SqlDaoUtils.getUriSqlWildcard(parent.getURI(), SQL_ESCAPE_CHAR));
        parameters.put("depth", parent.getURI().getDepth() + 1);

        String sqlMap = getSqlMap("loadLocksForChildren");

        List<Map<String, Object>> locks = getSqlSession().selectList(sqlMap, parameters);

        Map<Path, Lock> result = new HashMap<Path, Lock>();

        for (Iterator<Map<String, Object>> i = locks.iterator(); i.hasNext();) {
            Map<String, Object> map = i.next();
            LockImpl lock = new LockImpl((String) map.get("token"), principalFactory.getPrincipal((String) map
                    .get("owner"), Principal.Type.USER), (String) map.get("ownerInfo"), Depth.fromString((String) map
                    .get("depth")), (Date) map.get("timeout"));

            result.put(Path.fromString((String) map.get("uri")), lock);
        }
        return result;
    }

    private void insertAcl(final ResourceImpl r) {
        final Map<String, Integer> actionTypes = loadActionTypes();
        final Acl newAcl = r.getAcl();
        if (newAcl == null) {
            throw new DataAccessException("Resource " + r + " has no ACL");
        }
        final Set<Privilege> actions = newAcl.getActions();
        final String sqlMap = getSqlMap("insertAclEntry");
        
        Map<String, Object> parameters = new HashMap<String, Object>();
        for (Privilege action : actions) {
            String actionName = action.getName();
            for (Principal p : newAcl.getPrincipalSet(action)) {

                Integer actionID = actionTypes.get(actionName);
                if (actionID == null) {
                    throw new DataAccessException("insertAcl(): Unable to " + "find id for action '" + action + "'");
                }

                parameters.put("actionId", actionID);
                parameters.put("resourceId", r.getID());
                parameters.put("principal", p.getQualifiedName());
                parameters.put("isUser", p.getType() == Principal.Type.GROUP ? "N" : "Y");
                parameters.put("grantedBy", r.getOwner().getQualifiedName());
                parameters.put("grantedDate", new Date());

                getSqlSession().update(sqlMap, parameters);
            }
        }
    }

    private Map<String, Integer> loadActionTypes() {
        Map<String, Integer> actionTypes = new HashMap<String, Integer>();

        String sqlMap = getSqlMap("loadActionTypes");
        List<Map<String, Object>> list = getSqlSession().selectList(sqlMap, null);
        for (Map<String, Object> map : list) {
            actionTypes.put((String) map.get("name"), (Integer) map.get("id"));
        }
        return actionTypes;
    }

    private boolean isInheritedAcl(ResourceImpl r) {

        String sqlMap = getSqlMap("isInheritedAcl");
        Map<String, Integer> map = getSqlSession().selectOne(sqlMap, r.getID());

        Integer inheritedFrom = map.get("inheritedFrom");
        return inheritedFrom != null;
    }

    private int findNearestACL(Path uri) {

        List<Path> path = uri.getPaths();

        // Reverse list to get deepest URI first
        Collections.reverse(path);

        Map<String, Object> parameters = new HashMap<String, Object>();
        parameters.put("path", path);
        String sqlMap = getSqlMap("findNearestAclResourceId");

        List<Map<String, Object>> list = getSqlSession().selectList(sqlMap, parameters);

        Map<String, Integer> uris = new HashMap<String, Integer>();
        for (Map<String, Object> map : list) {
            uris.put((String) map.get("uri"), (Integer) map.get("resourceId"));
        }

        int nearestResourceId = -1;
        for (Path p : path) {
            String candidateUri = p.toString();
            if (uris.containsKey(candidateUri)) {
                nearestResourceId = uris.get(candidateUri).intValue();
                break;
            }
        }
        if (nearestResourceId == -1) {
            throw new DataAccessException("Database inconsistency: no acl to inherit " + "from for resource " + uri);
        }
        return nearestResourceId;
    }

    
    
    private int inheritedPropertiesBatch = 200;
    
    /**
     * Loads and populates only properties inherited from ancestors
     * for all resources. Does not overwrite existing properties, allowing
     * inheritable properties set directly on resources to override inherited ones.
     * 
     * @param resources 
     */
    private void loadInheritedProperties(ResourceImpl[] resources) {
        if (resources.length == 0) {
            return;
        }
        List<Map<String, Object>> propertyRows = new ArrayList<Map<String, Object>>();
        String sqlMap = getSqlMap("loadInheritableProperties");
        Map<String, Object> parameterMap = new HashMap<String, Object>();
        
        Set<Path> handled = new HashSet<Path>();
        Set<Path> paths = new HashSet<Path>();
        // Load inheritable properties from all ancestors
        for (int i = 0; i < resources.length; i++) {
            Path parent = resources[i].getURI().getParent();
            if (parent != null) {
                for (Path p : parent.getPaths()) {
                    if (handled.add(p)) {
                        paths.add(p);
                    }
                }
            }
            if ((i == resources.length - 1 || i % inheritedPropertiesBatch == 0) && !paths.isEmpty()) {
                parameterMap.put("uris", new ArrayList<Path>(paths));
                List<Map<String, Object>> rows = getSqlSession().selectList(sqlMap, parameterMap);
                propertyRows.addAll(rows);
                paths.clear();
            }
        }

        // Aggregate all properties in resultset rows, and also link paths to PropHolder instances
        // Map linking path to list of PropHolder instances
        final Map<Path, List<PropHolder>> inheritableMap = new HashMap<Path, List<PropHolder>>();
        // Map for PropHolder value aggregation
        final Map<PropHolder, List<Object>> holderValues = new HashMap<PropHolder, List<Object>>();
        for (Map<String, Object> propEntry : propertyRows) {
            PropHolder propHolder = new PropHolder();
            propHolder.propID = propEntry.get("id");
            propHolder.namespaceUri = (String) propEntry.get("namespaceUri");
            propHolder.name = (String) propEntry.get("name");
            propHolder.resourceId = (Integer) propEntry.get("resourceId");
            propHolder.binary = (Boolean) propEntry.get("binary");
            propHolder.inheritable = true;
            List<Object> values = holderValues.get(propHolder);
            if (values == null) {
                // New Property
                values = new ArrayList<Object>(2);
                propHolder.values = values;
                holderValues.put(propHolder, values);

                // Populate inheritables map with canonical PropHolder instance
                Path uri = (Path) propEntry.get("uri");
                List<PropHolder> holderList = inheritableMap.get(uri);
                if (holderList == null) {
                    holderList = new ArrayList<PropHolder>();
                    inheritableMap.put(uri, holderList);
                }
                holderList.add(propHolder);
            }
            
            // Aggregate value
            if (propHolder.binary) {
                values.add(propHolder.propID);
            } else {
                values.add(propEntry.get("value"));
            }
        }
        
        // Create Property instances from PropHolders in inheritableMap
        final Map<Path, List<Property>> inheritableProperties
                = new HashMap<Path, List<Property>>(inheritableMap.size(), 1.0f);
        for (Map.Entry<Path, List<PropHolder>> entry: inheritableMap.entrySet()) {
            List<PropHolder> holderList = entry.getValue();
            List<Property> propList = new ArrayList<Property>(holderList.size());
            for (PropHolder ph: holderList) {
                propList.add(createInheritedProperty(ph));
            }
            inheritableProperties.put(entry.getKey(), propList);
        }

        // Populate loaded resources with inheritable props, handling override from bottom up in paths
        final Set<PropertyTypeDefinition> encountered = new HashSet<PropertyTypeDefinition>();
        for (ResourceImpl r : resources) {
            Path parent = r.getURI().getParent();
            if (parent == null) {
                continue; // root resource cannot inherit anything
            }
            
            List<Path> pathList = parent.getPaths();
            for (int i = pathList.size() - 1; i >= 0; i--) {
                Path p = pathList.get(i);
                List<Property> propList = inheritableProperties.get(p);
                if (propList != null) {
                    for (Property prop : propList) {
                        if (encountered.add(prop.getDefinition())) {
                            if (r.getProperty(prop.getDefinition()) == null) {
                                r.addProperty(prop);
                            }
                        }
                    }
                }
            }
            encountered.clear();
        }
    }
    
    
    private void loadACLs(ResourceImpl[] resources) {

        if (resources.length == 0) {
            return;
        }
        Set<Integer> resourceIds = new HashSet<Integer>();
        for (int i = 0; i < resources.length; i++) {

            int id = resources[i].isInheritedAcl() ? resources[i].getAclInheritedFrom() : resources[i].getID();

            resourceIds.add(id);
        }
        Map<Integer, AclHolder> map = loadAclMap(new ArrayList<Integer>(resourceIds));

        for (ResourceImpl resource : resources) {
            AclHolder aclHolder = null;

            if (resource.getAclInheritedFrom() != -1) {
                aclHolder = map.get(resource.getAclInheritedFrom());
            } else {
                aclHolder = map.get(resource.getID());
            }

            if (aclHolder == null) {
                resource.setAcl(Acl.EMPTY_ACL);
            } else {
                resource.setAcl(new Acl(aclHolder));
            }
        }
    }

    private Map<Integer, AclHolder> loadAclMap(List<Integer> resourceIds) {

        Map<Integer, AclHolder> resultMap = new HashMap<Integer, AclHolder>();
        if (resourceIds.isEmpty()) {
            return resultMap;
        }
        int batchSize = 500;
        int total = resourceIds.size();

        List<Integer> subList;

        int start = 0;
        int end = Math.min(batchSize, total);

        while (end <= total && start < end) {
            subList = resourceIds.subList(start, end);

            loadAclBatch(subList, resultMap);

            start += batchSize;
            end = Math.min(end + batchSize, total);
        }
        return resultMap;
    }

    /**
     * Load batch of ACLs from list of resource ids. The caller must provide
     * a map to populate with an AclHolder instance per resource id.
     * @param resourceIds resource ids that have an ACL. Should not contain
     * ids of resources that only inherit their ACL.
     * 
     * @param resultMap the map to populate with 
     */
    void loadAclBatch(List<Integer> resourceIds, Map<Integer, AclHolder> resultMap) {
        Map<String, Object> parameterMap = new HashMap<String, Object>();
        parameterMap.put("resourceIds", resourceIds);

        String sqlMap = getSqlMap("loadAclEntriesByResourceIds");

        List<Map<String, Object>> aclEntries = getSqlSession().selectList(sqlMap, parameterMap);

        for (Map<String, Object> map : aclEntries) {

            Integer resourceId = (Integer) map.get("resourceId");
            String privilege = (String) map.get("action");

            AclHolder acl = resultMap.get(resourceId);

            if (acl == null) {
                acl = new AclHolder();
                resultMap.put(resourceId, acl);
            }

            boolean isGroup = "N".equals(map.get("isUser"));
            String name = (String) map.get("principal");
            Principal p = null;

            if (isGroup) {
                p = principalFactory.getPrincipal(name, Type.GROUP);
            } else if (name.startsWith("pseudo:")) {
                p = principalFactory.getPrincipal(name, Type.PSEUDO);
            } else {
                p = principalFactory.getPrincipal(name, Type.USER);
            }
            Privilege action = Privilege.forName(privilege);

            acl.addEntry(action, p);
        }
    }

    private void storeProperties(final ResourceImpl r) {

        for (Property p : r) {
            if (p.getType() == PropertyType.Type.BINARY) {
                // XXX: mem copying has to be done because of the way properties
                // are stored: first deleted then inserted (never updated)
                // If any binary value is of type BinaryValueReference (created only by this class)
                // then DataAccessException will be thrown if the reference is STALE.
                // We only do this for BINARY type, since other types stored in binary columns are always
                // copied to string in memory at load time.
                ensureBinaryValueBuffered(p);
            }
        }
        
        String sqlMap = getSqlMap("deletePropertiesByResourceId");
        getSqlSession().update(sqlMap, r.getID());

        final String batchSqlMap = getSqlMap("insertPropertyEntry");
        
        Map<String, Object> parameters = new HashMap<String, Object>();
        for (Property property : r) {
            if (!PropertyType.SPECIAL_PROPERTIES_SET.contains(property.getDefinition().getName())) {
                parameters.put("namespaceUri", property.getDefinition().getNamespace().getUri());
                parameters.put("name", property.getDefinition().getName());
                parameters.put("resourceId", r.getID());
                parameters.put("inheritable", property.getDefinition().isInheritable());

                Value[] values;
                if (property.getDefinition() != null && property.getDefinition().isMultiple()) {
                    values = property.getValues();
                } else {
                    values = new Value[]{property.getValue()};
                }

                for (Value v : values) {
                    String nativeStringValue = v.getNativeStringRepresentation();
                    parameters.put("value", nativeStringValue);
                    
                    if (property.getType() == PropertyType.Type.BINARY) {
                        parameters.put("binaryContent", v.getBinaryValue().getBytes());
                        parameters.put("binaryMimeType", v.getBinaryValue().getContentType());
                        
                    } else if (nativeStringValue.length() > 512) {
                        // Store native string value longer than 512 chars as UTF-8 encoded binary data.
                        final String valueContentType;
                        switch (property.getType()) {
                            case IMAGE_REF:
                            case HTML: 
                                valueContentType = "text/html"; break;
                            case STRING:
                                valueContentType = "text/plain"; break;
                            case JSON:
                                valueContentType = "application/json"; break;
                            default:
                                // For now we deny the possiblity of storing any other value types as binary values.
                                // This is unlikely to hit.
                                throw new DataAccessException("Cannot store value for property " 
                                        + property + ": native string size limit exceeded and type cannot be stored as binary.");
                        }
                        
                        BinaryValue bval = new BufferedBinaryValue(nativeStringValue, valueContentType);
                        parameters.put("value", "#binary");
                        parameters.put("binaryContent", bval.getBytes());
                        parameters.put("binaryMimeType", bval.getContentType());
                    } else {
                        // Value stored in regular "value" column, make sure binary ref columns are null
                        parameters.remove("binaryContent");
                        parameters.remove("binaryMimeType");
                    }
                    getSqlSession().update(batchSqlMap, parameters);
                }
            }
            parameters.clear();
        }
    }
    
    private void populateCustomProperties(ResourceImpl[] resources,
            List<Map<String, Object>> propertyRows) {

        Map<Integer, ResourceImpl> resourceMap =
                new HashMap<Integer, ResourceImpl>(resources.length+1, 1f);
        for (ResourceImpl resource : resources) {
            resourceMap.put(resource.getID(), resource);
        }

        Map<PropHolder, List<Object>> propValuesMap = new HashMap<PropHolder, List<Object>>();

        for (Map<String, Object> propEntry : propertyRows) {
            PropHolder prop = new PropHolder();
            prop.propID = propEntry.get("id");
            prop.namespaceUri = (String) propEntry.get("namespaceUri");
            prop.name = (String) propEntry.get("name");
            prop.resourceId = (Integer) propEntry.get("resourceId");
            prop.binary = (Boolean) propEntry.get("binary");

            List<Object> values = propValuesMap.get(prop);
            if (values == null) {
                values = new ArrayList<Object>(2); // Most props have only one value
                prop.values = values;
                propValuesMap.put(prop, values);
            }
            if (prop.binary) {
                values.add(prop.propID);
            } else {
                values.add(propEntry.get("value"));
            }
        }

        for (PropHolder propHolder : propValuesMap.keySet()) {

            ResourceImpl r = resourceMap.get(propHolder.resourceId);

            if (r == null) {
                // A property was loaded for a resource that was committed to
                // database after we loaded
                // the initial set of children in loadChildren. This is normal
                // because of default
                // READ COMITTED tx isolation level. We simply skip the property
                // here ..
                continue;
            }
            
            r.addProperty(createProperty(propHolder));
        }
    }

    public void populateStandardProperties(ResourceImpl resourceImpl, Map<String, ?> resourceMap) {

        resourceImpl.setID(((Number) resourceMap.get("id")).intValue());

        boolean collection = "Y".equals(resourceMap.get("isCollection"));
        resourceImpl.addProperty(createProperty(Namespace.DEFAULT_NAMESPACE, PropertyType.COLLECTION_PROP_NAME, Boolean
                .valueOf(collection)));

        Principal createdBy = principalFactory.getPrincipal((String) resourceMap.get("createdBy"), Principal.Type.USER);
        resourceImpl.addProperty(createProperty(Namespace.DEFAULT_NAMESPACE, PropertyType.CREATEDBY_PROP_NAME,
                createdBy));

        resourceImpl.addProperty(createProperty(Namespace.DEFAULT_NAMESPACE, PropertyType.CREATIONTIME_PROP_NAME,
                resourceMap.get("creationTime")));

        Principal principal = principalFactory.getPrincipal((String) resourceMap.get("owner"), Principal.Type.USER);
        resourceImpl.addProperty(createProperty(Namespace.DEFAULT_NAMESPACE, PropertyType.OWNER_PROP_NAME, principal));

        String string = (String) resourceMap.get("contentType");
        if (string != null) {
            resourceImpl.addProperty(createProperty(Namespace.DEFAULT_NAMESPACE, PropertyType.CONTENTTYPE_PROP_NAME,
                    string));
        }

        string = (String) resourceMap.get("characterEncoding");
        if (string != null) {
            resourceImpl.addProperty(createProperty(Namespace.DEFAULT_NAMESPACE,
                    PropertyType.CHARACTERENCODING_PROP_NAME, string));
        }

        string = (String) resourceMap.get("guessedCharacterEncoding");
        if (string != null) {
            resourceImpl.addProperty(createProperty(Namespace.DEFAULT_NAMESPACE,
                    PropertyType.CHARACTERENCODING_GUESSED_PROP_NAME, string));
        }

        string = (String) resourceMap.get("userSpecifiedCharacterEncoding");
        if (string != null) {
            resourceImpl.addProperty(createProperty(Namespace.DEFAULT_NAMESPACE,
                    PropertyType.CHARACTERENCODING_USER_SPECIFIED_PROP_NAME, string));
        }

        resourceImpl.addProperty(createProperty(Namespace.DEFAULT_NAMESPACE, PropertyType.LASTMODIFIED_PROP_NAME,
                resourceMap.get("lastModified")));

        principal = principalFactory.getPrincipal((String) resourceMap.get("modifiedBy"), Principal.Type.USER);
        resourceImpl.addProperty(createProperty(Namespace.DEFAULT_NAMESPACE, PropertyType.MODIFIEDBY_PROP_NAME,
                principal));

        resourceImpl.addProperty(createProperty(Namespace.DEFAULT_NAMESPACE,
                PropertyType.CONTENTLASTMODIFIED_PROP_NAME, resourceMap.get("contentLastModified")));

        principal = principalFactory.getPrincipal((String) resourceMap.get("contentModifiedBy"), Principal.Type.USER);
        resourceImpl.addProperty(createProperty(Namespace.DEFAULT_NAMESPACE, PropertyType.CONTENTMODIFIEDBY_PROP_NAME,
                principal));

        resourceImpl.addProperty(createProperty(Namespace.DEFAULT_NAMESPACE,
                PropertyType.PROPERTIESLASTMODIFIED_PROP_NAME, resourceMap.get("propertiesLastModified")));

        principal = principalFactory
                .getPrincipal((String) resourceMap.get("propertiesModifiedBy"), Principal.Type.USER);
        resourceImpl.addProperty(createProperty(Namespace.DEFAULT_NAMESPACE,
                PropertyType.PROPERTIESMODIFIEDBY_PROP_NAME, principal));

        if (!collection) {
            long contentLength = ((Number) resourceMap.get("contentLength")).longValue();
            resourceImpl.addProperty(createProperty(Namespace.DEFAULT_NAMESPACE, PropertyType.CONTENTLENGTH_PROP_NAME,
                    new Long(contentLength)));
        }

        String type = (String) resourceMap.get("resourceType");
        resourceImpl.setResourceType(resourceTypeMapper.resolveResourceType(type));

        Integer aclInheritedFrom = (Integer) resourceMap.get("aclInheritedFrom");
        if (aclInheritedFrom == null) {
            aclInheritedFrom = new Integer(-1);
        }

        resourceImpl.setAclInheritedFrom(aclInheritedFrom.intValue());
    }
    

    /**
     * Create property from namespace, name and value.
     * 
     * Data type specific format validation is not performed here.
     */
    Property createProperty(Namespace ns, String name, Object objectValue) {
        
        PropertyTypeDefinition propDef = this.resourceTypeTree.getPropertyTypeDefinition(ns, name);
        PropertyImpl prop = new PropertyImpl();
        prop.setDefinition(propDef);

        // See also PropertyTypeDefinitionImppl#createProperty(Object value) 
        // which essentially does the same thing, but with strict validation of value.

        final Value value;
        if (objectValue instanceof Date) {
            value = new Value((Date)objectValue, propDef.getType() == PropertyType.Type.DATE);
        } else if (objectValue instanceof Boolean) {
            value = new Value((Boolean)objectValue);
        } else if (objectValue instanceof Long) {
            value = new Value((Long)objectValue);
        } else if (objectValue instanceof Integer) {
            value = new Value((Integer)objectValue);
        } else if (objectValue instanceof Principal) {
            value = new Value((Principal)objectValue);
        } else if (!(objectValue instanceof String)) {
            throw new DataAccessException("Supplied object value of property [namespaces: " + ns + ", name: " + name
                    + "] not of any supported type " + "(type was: " + objectValue.getClass() + ")");
        } else {
            value = new Value((String)objectValue, PropertyType.Type.STRING);
        }
        
        // Set value without strict validation
        prop.setValue(value, false);
        
        return prop;
    }

    /**
     * Create property from raw PropHolder instance loaded from database.
     * <p>
     * Data type specific format validation is not performed at this stage.
     */
    Property createProperty(PropHolder holder) {
        Namespace namespace = this.resourceTypeTree.getNamespace(holder.namespaceUri);
        PropertyTypeDefinition propDef = this.resourceTypeTree.getPropertyTypeDefinition(namespace, holder.name);
        PropertyImpl prop = new PropertyImpl();
        prop.setDefinition(propDef);
        
        // In case of multi-value props, some values may be stored as binary
        // and others directly as strings for the same property, depending on size.
        // So check each value in PropHolder.
        Value[] values = new Value[holder.values.size()];
        for (int i=0; i<holder.values.size(); i++) {
            Object objectValue = holder.values.get(i);
            if (objectValue.getClass() == String.class) {
                values[i] = this.valueFactory.createValue((String)objectValue, propDef.getType());
            } else if (objectValue.getClass() == Integer.class) {
                // Value stored as binary (BLOB reference in property row)
                BinaryValueReference binVal = new BinaryValueReference(this, (Integer)objectValue);
                try {
                    values[i] = this.valueFactory.createValue(binVal, propDef.getType());
                } catch (IllegalArgumentException ia) {
                    logger.warn("Failed to create property value from integer ref = " 
                            + objectValue + ", resource id = " + holder.resourceId 
                            + ", prop name = " + holder.name + ", prop name_space = " 
                            + holder.namespaceUri);
                    throw ia;
                }
            } else {
                throw new DataAccessException("Expected PropHolder value to be either string or integer reference for property " + prop);
            }
        }
        
        // Set value(s) without strict validation
        if (propDef.isMultiple()) {
            prop.setValues(values, false);
        } else {
            if (values.length > 1) {
                    throw new DataAccessException("Property " + propDef
                            + " is not multi-value, but multiple values found in database.");
            }
            prop.setValue(values[0], false);
        }
        
        return prop;
    }

    /**
     * Create property instance from PropHolder loaded from database, with
     * inherited flag set to <code>true</code>.
     */
    Property createInheritedProperty(PropHolder holder) {
        PropertyImpl impl = (PropertyImpl) createProperty(holder);
        impl.setInherited(true);
        return impl;
    }

    private Map<String, Object> getResourceAsMap(ResourceImpl r) {
        Map<String, Object> resourceMap = new HashMap<String, Object>(32, 1.0f);
        Path parentPath = r.getURI().getParent();
        Integer aclInheritedFrom = r.getAclInheritedFrom() != PropertySetImpl.NULL_RESOURCE_ID ? r.getAclInheritedFrom() : null;
        
        resourceMap.put("parent", parentPath != null ? parentPath.toString() : null);
        resourceMap.put("aclInheritedFrom", aclInheritedFrom);
        resourceMap.put("uri", r.getURI().toString());
        resourceMap.put("resourceType", resourceTypeMapper.generateResourceType(r.getResourceType()));

        resourceMap.put(PropertyType.COLLECTION_PROP_NAME, r.isCollection() ? "Y" : "N");
        resourceMap.put(PropertyType.OWNER_PROP_NAME, r.getOwner().getQualifiedName());
        resourceMap.put(PropertyType.CREATIONTIME_PROP_NAME, r.getCreationTime());
        resourceMap.put(PropertyType.CREATEDBY_PROP_NAME, r.getCreatedBy().getQualifiedName());
        resourceMap.put(PropertyType.CONTENTTYPE_PROP_NAME, r.getContentType());
        resourceMap.put(PropertyType.CHARACTERENCODING_PROP_NAME, r.getCharacterEncoding());
        resourceMap.put(PropertyType.CHARACTERENCODING_USER_SPECIFIED_PROP_NAME, r.getUserSpecifiedCharacterEncoding());
        resourceMap.put(PropertyType.CHARACTERENCODING_GUESSED_PROP_NAME, r.getGuessedCharacterEncoding());
        resourceMap.put(PropertyType.LASTMODIFIED_PROP_NAME, r.getLastModified());
        resourceMap.put(PropertyType.MODIFIEDBY_PROP_NAME, r.getModifiedBy().getQualifiedName());
        resourceMap.put(PropertyType.CONTENTLASTMODIFIED_PROP_NAME, r.getContentLastModified());
        resourceMap.put(PropertyType.CONTENTMODIFIEDBY_PROP_NAME, r.getContentModifiedBy().getQualifiedName());
        resourceMap.put(PropertyType.PROPERTIESLASTMODIFIED_PROP_NAME, r.getPropertiesLastModified());
        resourceMap.put(PropertyType.PROPERTIESMODIFIEDBY_PROP_NAME, r.getPropertiesModifiedBy().getQualifiedName());
        resourceMap.put(PropertyType.CONTENTLENGTH_PROP_NAME, new Long(r.getContentLength()));

        return resourceMap;
    }

    @Override
    public Set<Principal> discoverGroups() {
        String sqlMap = getSqlMap("discoverGroups");
        @SuppressWarnings("unchecked")
        List<String> groupNames = getSqlSession().selectList(sqlMap, null);

        Set<Principal> groups = new HashSet<Principal>();
        for (String groupName : groupNames) {
            Principal group = principalFactory.getPrincipal(groupName, Principal.Type.GROUP);
            groups.add(group);
        }

        return groups;
    }
    
    byte[] getBinaryPropertyBytes(Integer reference) throws DataAccessException {
        String sqlMap = getSqlMap("selectBinaryPropertyEntry");
        byte[] result = getSqlSession().selectOne(sqlMap, reference);
        return result;
    }

    String getBinaryPropertyContentType(Integer reference) throws DataAccessException {
        String sqlMap = getSqlMap("selectBinaryMimeTypeEntry");
        return (String) getSqlSession().selectOne(sqlMap, reference);
    }

    /**
     * Makes sure binary value is not backed only by a reference to database id.
     * If so, then copy to memory buffered value.
     * 
     * @param prop must be a property with a binary value
     */
    private void ensureBinaryValueBuffered(Property prop) {
        boolean multiple = prop.getDefinition() != null && prop.getDefinition().isMultiple();
        final Value[] values;
        if (multiple) {
            values = prop.getValues();
        } else {
            values = new Value[]{prop.getValue()};
        }

        for (int i = 0; i < values.length; i++) {
            BinaryValue binVal = values[i].getBinaryValue();
            if (binVal.getClass() == BinaryValueReference.class) {
                values[i] = new Value(binVal.getBytes(), binVal.getContentType(), prop.getDefinition().getType());
            }
        }

        if (multiple) {
            prop.setValues(values);
        } else {
            prop.setValue(values[0]);
        }
    }

    @SuppressWarnings("serial")
    static class AclHolder extends HashMap<Privilege, Set<Principal>> {

        public void addEntry(Privilege action, Principal principal) {
            Set<Principal> set = this.get(action);
            if (set == null) {
                set = new HashSet<Principal>();
                this.put(action, set);
            }
            set.add(principal);
        }
    }

    @Required
    public void setPrincipalFactory(PrincipalFactory principalFactory) {
        this.principalFactory = principalFactory;
    }
    
    @Required
    public void setValueFactory(ValueFactory vf) {
        this.valueFactory = vf;
    }

    @Required
    public void setResourceTypeTree(ResourceTypeTree resourceTypeTree) {
        this.resourceTypeTree = resourceTypeTree;
        this.resourceTypeMapper = new ResourceTypeMapper(resourceTypeTree);
    }
    
    public void setOptimizedAclCopySupported(boolean optimizedAclCopySupported) {
        this.optimizedAclCopySupported = optimizedAclCopySupported;
    }
}

/**
 * An on-demand loading binary value with reference and
 * access to value in DataAccesor.
 * 
 */
final class BinaryValueReference implements BinaryValue {

    private final Integer ref;
    private final SqlMapDataAccessor dao;

    BinaryValueReference(SqlMapDataAccessor dao, Integer ref) {
        this.ref = ref;
        this.dao = dao;
    }
    
    @Override
    public String getContentType() throws DataAccessException {
        return this.dao.getBinaryPropertyContentType(this.ref);
    }

    @Override
    public ContentStream getContentStream() throws DataAccessException {
        // Consider avoiding copy to mem here, but then we depend
        // on client code closing the underlying InputStream properly to free
        // database resource.
        byte[] data = getBytes();
        return new ContentStream(new ByteArrayInputStream(data), data.length);
    }
    
    @Override
    public byte[] getBytes() throws DataAccessException {
        return this.dao.getBinaryPropertyBytes(this.ref);
    }
    
    @Override
    public boolean equals(Object obj) {
        if (obj == null) {
            return false;
        }
        if (getClass() != obj.getClass()) {
            return false;
        }
        final BinaryValueReference other = (BinaryValueReference) obj;
        if (this.ref != other.ref && (this.ref == null || !this.ref.equals(other.ref))) {
            return false;
        }
        return true;
    }

    @Override
    public int hashCode() {
        int hash = 7;
        hash = 29 * hash + (this.ref != null ? this.ref.hashCode() : 0);
        return hash;
    }
    
    @Override
    public String toString() {
        StringBuilder b = new StringBuilder("BinaryValueReference[");
        b.append("ref = ").append(this.ref).append("]");
        return b.toString();
    }

}<|MERGE_RESOLUTION|>--- conflicted
+++ resolved
@@ -45,10 +45,6 @@
 import org.apache.commons.logging.Log;
 import org.apache.commons.logging.LogFactory;
 import org.springframework.beans.factory.annotation.Required;
-<<<<<<< HEAD
-=======
-import org.springframework.orm.ibatis.SqlMapClientCallback;
->>>>>>> db376604
 
 import vtk.repository.Acl;
 import vtk.repository.ContentStream;
@@ -78,11 +74,6 @@
 import vtk.security.Principal.Type;
 import vtk.security.PrincipalFactory;
 
-<<<<<<< HEAD
-=======
-import com.ibatis.sqlmap.client.SqlMapExecutor;
-
->>>>>>> db376604
 /**
  * An iBATIS SQL maps implementation of the DataAccessor interface.
  *
@@ -591,33 +582,6 @@
         return load(created.getURI());
     }
 
-<<<<<<< HEAD
-    /**
-     * Removes all properties by name, from resource at path (recursively for
-     * all sub-resources as well if resource is collection).Only properties in
-     * DEFAULT (null) namespace are deleted.
-     * 
-     * Alters only database with no other side effects.
-     * 
-     * @param uri The path to the resource.
-     * @see PropertyType#UNCOPYABLE_PROPERTIES
-     */
-    private void deletePropertiesRecursively(Path uri, final Set<String> deleteProperties) {
-        final String destUri = uri.toString();
-        final String uriWildcard = SqlDaoUtils.getUriSqlWildcard(uri, SQL_ESCAPE_CHAR);
-        final String batchSqlMap = getSqlMap("deleteUncopyableProperties");
-        
-        for (String propertyName : deleteProperties) {
-            Map<String, Object> params = new HashMap<String, Object>();
-            params.put("destUri", destUri);
-            params.put("uriWildcard", uriWildcard);
-            params.put("name", propertyName);
-            getSqlSession().delete(batchSqlMap, params);
-        }
-    }
-
-=======
->>>>>>> db376604
     @Override
     public ResourceImpl move(ResourceImpl resource, ResourceImpl newResource) {
         Path destURI = newResource.getURI();
