/* Copyright (c) 2006, 2007, University of Oslo, Norway
 * All rights reserved.
 * 
 * Redistribution and use in source and binary forms, with or without
 * modification, are permitted provided that the following conditions are
 * met:
 * 
 *  * Redistributions of source code must retain the above copyright
 *    notice, this list of conditions and the following disclaimer.
 * 
 *  * Redistributions in binary form must reproduce the above copyright
 *    notice, this list of conditions and the following disclaimer in the
 *    documentation and/or other materials provided with the distribution.
 * 
 *  * Neither the name of the University of Oslo nor the names of its
 *    contributors may be used to endorse or promote products derived from
 *    this software without specific prior written permission.
 *      
 * THIS SOFTWARE IS PROVIDED BY THE COPYRIGHT HOLDERS AND CONTRIBUTORS "AS
 * IS" AND ANY EXPRESS OR IMPLIED WARRANTIES, INCLUDING, BUT NOT LIMITED
 * TO, THE IMPLIED WARRANTIES OF MERCHANTABILITY AND FITNESS FOR A
 * PARTICULAR PURPOSE ARE DISCLAIMED. IN NO EVENT SHALL THE COPYRIGHT OWNER
 * OR CONTRIBUTORS BE LIABLE FOR ANY DIRECT, INDIRECT, INCIDENTAL, SPECIAL,
 * EXEMPLARY, OR CONSEQUENTIAL DAMAGES (INCLUDING, BUT NOT LIMITED TO,
 * PROCUREMENT OF SUBSTITUTE GOODS OR SERVICES; LOSS OF USE, DATA, OR
 * PROFITS; OR BUSINESS INTERRUPTION) HOWEVER CAUSED AND ON ANY THEORY OF
 * LIABILITY, WHETHER IN CONTRACT, STRICT LIABILITY, OR TORT (INCLUDING
 * NEGLIGENCE OR OTHERWISE) ARISING IN ANY WAY OUT OF THE USE OF THIS
 * SOFTWARE, EVEN IF ADVISED OF THE POSSIBILITY OF SUCH DAMAGE.
 */
package vtk.repository;

import java.io.IOException;
import java.util.ArrayList;
import java.util.Arrays;
import java.util.Collections;
import java.util.EnumMap;
import java.util.EnumSet;
import java.util.HashSet;
import java.util.Iterator;
import java.util.List;
import java.util.Map;
import java.util.Optional;
import java.util.Set;
import java.util.regex.Matcher;
import java.util.regex.Pattern;

import vtk.cluster.ClusterAware;
<<<<<<< HEAD
import vtk.cluster.ClusterContext;
=======
>>>>>>> 4efb93a6
import vtk.cluster.ClusterRole;
import vtk.repository.store.DataAccessor;
import vtk.security.AuthenticationException;
import vtk.security.Principal;
import vtk.security.PrincipalFactory;
import vtk.security.PrincipalManager;
import vtk.security.roles.RoleManager;

/**
 * Manager for authorizing principals at specific authorization level.
 */
public final class AuthorizationManager implements ClusterAware {

    private RoleManager roleManager;
    private PrincipalManager principalManager;
    private DataAccessor dao;

    private Optional<ClusterRole> clusterRole = Optional.empty();

    private List<Path> readOnlyRoots = Collections.EMPTY_LIST;

    private Map<Privilege, List<Pattern>> usersBlacklist =
            new EnumMap<Privilege, List<Pattern>>(Privilege.class);
    private Map<Privilege, List<Pattern>> groupsBlacklist =
            new EnumMap<Privilege, List<Pattern>>(Privilege.class);


    @Override
    public void roleChange(ClusterRole role) {
        this.clusterRole = Optional.of(role);
    }

<<<<<<< HEAD
    @Override
    public void clusterContext(ClusterContext context) { }

    @Override
    public void clusterMessage(Object message) { }

=======
>>>>>>> 4efb93a6
    /**
     * Map of a single privilege P to the set of super privileges A{P,..} in which
     * all privileges shall imply permissions equal to or broader than P. The
     * set A always includes the privilege P itself.
     */
    private static final Map<Privilege, Privilege[]> PRIVILEGE_HIERARCHY;

    static {
        PRIVILEGE_HIERARCHY =
                new EnumMap<Privilege, Privilege[]>(Privilege.class);

        PRIVILEGE_HIERARCHY.put(Privilege.READ_PROCESSED, new Privilege[] {
                Privilege.READ_PROCESSED,
                Privilege.READ,
                Privilege.READ_WRITE,
                Privilege.READ_WRITE_UNPUBLISHED,
                Privilege.ALL
        });
        PRIVILEGE_HIERARCHY.put(Privilege.READ, new Privilege[] {
                Privilege.READ,
                Privilege.READ_WRITE,
                Privilege.READ_WRITE_UNPUBLISHED,
                Privilege.ALL
        });
        PRIVILEGE_HIERARCHY.put(Privilege.ADD_COMMENT, new Privilege[] {
                Privilege.ADD_COMMENT,
                Privilege.READ_WRITE,
                Privilege.READ_WRITE_UNPUBLISHED,
                Privilege.ALL
        });
        PRIVILEGE_HIERARCHY.put(Privilege.READ_WRITE_UNPUBLISHED, new Privilege[] {
                Privilege.READ_WRITE_UNPUBLISHED,
                Privilege.READ_WRITE,
                Privilege.ALL
        });
        PRIVILEGE_HIERARCHY.put(Privilege.READ_WRITE, new Privilege[] {
                Privilege.READ_WRITE,
                Privilege.ALL
        });
        PRIVILEGE_HIERARCHY.put(Privilege.ALL, new Privilege[] {
                Privilege.ALL
        });
    }
    
    /**
     * For a <code>Privilege</code> P, return the set of all super privileges
     * that also give privilege P, according the security model. The set includes P itself.
     * 
     * <p>For instance, for
     * {@link Privilege#READ}, the set would contain privileges that logically
     * allow <code>Privilege.READ</code>. This includes, amongst others, <code>Privilege.READ</code> itself and
     * and {@link Privilege#READ_WRITE}.
     * 
     * @param p the privilege
     * @return a set of privileges which all imply privilege p, including
     * p itself.
     */
    public static Set<Privilege> superPrivilegesOf(Privilege p) {
        Set<Privilege> set = EnumSet.noneOf(Privilege.class);
        set.addAll(Arrays.asList(PRIVILEGE_HIERARCHY.get(p)));
        return set;
    }
    
    /**
     * Authorizes a principal for a root role action. Should throw an
     * AuthorizationException if the principal in question does not
     * have root privileges.
     */
    public void authorizeRootRoleAction(Principal principal) throws AuthorizationException {
        if (!this.roleManager.hasRole(principal, RoleManager.Role.ROOT)) {
            throw new AuthorizationException(
                "Principal " + principal + " not authorized for root role action.");
        }
    }
    

    /**
     * Authorizes a principal for a given action on a resource
     * URI. Equivalent to calling one of the <code>authorizeYYY(uri,
     * principal)</code> methods (with <code>YYY</code> mapping to one of
     * the actions).
     *
     * @param uri a resource URI
     * @param action the {@link RepositoryAction action} to perform.
     * @param principal the principal performing the action
     */
    public void authorizeAction(Path uri, RepositoryAction action, 
            Principal principal) throws AuthenticationException, AuthorizationException,
            IOException {
        if (uri == null) {
            throw new IllegalArgumentException("URI cannot be NULL");
        }
        if (action == null) {
            throw new IllegalArgumentException("Action cannot be NULL");
        }
        if (RepositoryAction.COPY == action || RepositoryAction.MOVE == action) {
            throw new IllegalArgumentException(
                    "Unable to authorize for COPY/MOVE actions");
        }
        
        switch (action) {
        case UNEDITABLE_ACTION:
            throw new AuthorizationException(uri + ": uneditable");
        case READ_PROCESSED:
            authorizeReadProcessed(uri, principal);
            break;
        case READ:
            authorizeRead(uri, principal);
            break;
        case CREATE:
            authorizeCreate(uri, principal);
            break;
        case WRITE:
        case READ_WRITE:
            authorizeReadWrite(uri, principal);
            break;
        case EDIT_COMMENT:
            authorizeEditComment(uri, principal);
            break;
        case ADD_COMMENT:
            authorizeAddComment(uri, principal);
            break;
        case ALL:
        case WRITE_ACL:
            authorizeAll(uri, principal);
            break;
        case UNLOCK:
            authorizeUnlock(uri, principal);
            break;
        case DELETE:
            authorizeDelete(uri, principal);
            break;
        case READ_WRITE_UNPUBLISHED:
            authorizeReadWriteUnpublished(uri, principal);
            break;
        case CREATE_UNPUBLISHED:
            authorizeCreateUnpublished(uri, principal);
            break;
        case DELETE_UNPUBLISHED:
            authorizeDeleteUnpublished(uri, principal);
            break;
        case PUBLISH_UNPUBLISH:
            authorizePublishUnpublish(uri, principal);
            break;
        case REPOSITORY_ADMIN_ROLE_ACTION:
            authorizePropertyEditAdminRole(uri, principal);
            break;
        case REPOSITORY_ROOT_ROLE_ACTION:
            authorizePropertyEditRootRole(uri, principal);
            break;
            default:
                throw new IllegalArgumentException("Cannot authorize action " + action);
        }
    }

    /**
     * <ul>
     *   <li>Privilege READ_PROCESSED, READ, READ_WRITE, READ_WRITE_UNPUBLISHED or ALL in ACL
     *   <li>Role ROOT or READ_EVERYTHING
     * </ul>
     * @throws IOException
     */
    public void authorizeReadProcessed(Path uri, Principal principal) 
        throws AuthenticationException, AuthorizationException, IOException, ResourceNotFoundException {

        ResourceImpl resource = loadResource(uri);

        if (this.roleManager.hasRole(principal, RoleManager.Role.ROOT) ||
                this.roleManager.hasRole(principal, RoleManager.Role.READ_EVERYTHING)) {
            return;
        }

        aclAuthorize(resource, principal, PRIVILEGE_HIERARCHY.get(Privilege.READ_PROCESSED));
    }

    /**
     * <ul>
     *   <li>Privilege READ, READ_WRITE, READ_WRITE_UNPUBLISHED or ALL in ACL
     *   <li>Role ROOT or READ_EVERYTHING
     * </ul>
     * @throws IOException
     */
    public void authorizeRead(Path uri, Principal principal) 
        throws AuthenticationException, AuthorizationException,
        IOException, ResourceNotFoundException {

        ResourceImpl resource = loadResource(uri);

        if (this.roleManager.hasRole(principal, RoleManager.Role.ROOT) ||
                this.roleManager.hasRole(principal, RoleManager.Role.READ_EVERYTHING)) {
            return;
        }
        aclAuthorize(resource, principal, PRIVILEGE_HIERARCHY.get(Privilege.READ));
    }

    /**
     * TODO: CREATE is used for old bind ("bare opprett") which is currently disabled
     *       by not having the privilege in CREATE_AUTH_PRIVILEGES. Needs other changes
     *       as part of VTK-2135 before it can be used again
     * <ul>
     *   <li>Privilege READ_WRITE or ALL on resource
     *   <li>Role ROOT
     * </ul>
     * 
     * @param uri Path to an existing collection in which a resource is to be created.
     * @param principal The principal to authorize for.
     */
    public void authorizeCreate(Path uri, Principal principal)
        throws AuthenticationException, AuthorizationException, ReadOnlyException, 
        IOException, ResourceNotFoundException {

        checkReadOnly(principal, uri, false);

        ResourceImpl resource = loadResource(uri);
        
        if (this.roleManager.hasRole(principal, RoleManager.Role.ROOT)) {
            return;
        }
        aclAuthorize(resource, principal, Privilege.ALL,
                                          Privilege.READ_WRITE);
    }
    
    /**
     * TODO: CREATE is used for old bind ("bare opprett") which is currently disabled
     *       by not having the privilege in CREATE_AUTH_PRIVILEGES. Needs other changes
     *       as part of VTK-2135 before it can be used again
     * <ul>
     *   <li>Privilege READ_WRITE, READ_WRITE_UNPUBLISHED or ALL on resource
     *   <li>Role ROOT
     * </ul>
     * 
     * @param uri Path to an existing collection in which an unpublished
     *            resource is to be created.
     * @param principal The principal to authorize for.
     * 
     */
    public void authorizeCreateUnpublished(Path uri, Principal principal)
        throws AuthenticationException, AuthorizationException, ReadOnlyException, 
        IOException, ResourceNotFoundException {

        checkReadOnly(principal, uri, false);

        ResourceImpl resource = loadResource(uri);
        
        if (this.roleManager.hasRole(principal, RoleManager.Role.ROOT)) {
            return;
        }
        aclAuthorize(resource, principal, PRIVILEGE_HIERARCHY.get(Privilege.READ_WRITE_UNPUBLISHED));
    }
    
    /**
     * <ul>
     *   <li>Privilege READ_WRITE or ALL in ACL
     *   <li>Role ROOT
     * </ul>
     * @throws IOException
     */
    public void authorizeReadWrite(Path uri, Principal principal)
        throws AuthenticationException, AuthorizationException, ReadOnlyException,
        IOException, ResourceNotFoundException {

        checkReadOnly(principal, uri, false);

        ResourceImpl resource = loadResource(uri);
        
        if (this.roleManager.hasRole(principal, RoleManager.Role.ROOT)) {
            return;
        }
        aclAuthorize(resource, principal, PRIVILEGE_HIERARCHY.get(Privilege.READ_WRITE));
    }
    
    /**
     * <ul>
     *   <li>Privilege READ_WRITE, READ_WRITE_UNPUBLISHED or ALL in ACL
     *   <li>Role ROOT
     * </ul>
     * @throws IOException
     */
    public void authorizeReadWriteUnpublished(Path uri, Principal principal)
        throws AuthenticationException, AuthorizationException, ReadOnlyException,
        IOException, ResourceNotFoundException {

        checkReadOnly(principal, uri, false);

        ResourceImpl resource = loadResource(uri);
        
        if (this.roleManager.hasRole(principal, RoleManager.Role.ROOT)) {
            return;
        }
        aclAuthorize(resource, principal, PRIVILEGE_HIERARCHY.get(Privilege.READ_WRITE_UNPUBLISHED));
    }
    
    /**
     * <ul>
     *   <li>Privilege READ_WRITE or ALL in ACL
     *   <li>Role ROOT
     * </ul>
     * @throws IOException
     */
    public void authorizePublishUnpublish(Path uri, Principal principal)
        throws AuthenticationException, AuthorizationException, ReadOnlyException,
        IOException, ResourceNotFoundException {
        authorizeReadWrite(uri, principal);
    }
    
    /**
     * <ul>
     *   <li>Privilege ALL, READ_WRITE, READ_WRITE_UNPUBLISHED or ADD_COMMENT in ACL
     * </ul>
     * @throws IOException
     */
    public void authorizeAddComment(Path uri, Principal principal)
        throws AuthenticationException, AuthorizationException, ReadOnlyException,
        IOException, ResourceNotFoundException {

        checkReadOnly(principal, uri, false);

        ResourceImpl resource = loadResource(uri);
        
        if (this.roleManager.hasRole(principal, RoleManager.Role.ROOT)) {
            return;
        }
        aclAuthorize(resource, principal, PRIVILEGE_HIERARCHY.get(Privilege.ADD_COMMENT));
    }
    
    /**
     * <ul>
     *   <li>Privilege ALL in ACL
     *   <li>Role ROOT
     * </ul>
     * @throws IOException
     */
    public void authorizeEditComment(Path uri, Principal principal)
        throws AuthenticationException, AuthorizationException, ReadOnlyException,
        IOException, ResourceNotFoundException {

        checkReadOnly(principal, uri, false);

        ResourceImpl resource = loadResource(uri);
        
        if (this.roleManager.hasRole(principal, RoleManager.Role.ROOT)) {
            return;
        }
        aclAuthorize(resource, principal, Privilege.ALL);
    }
    

    /**
     * <ul>
     *   <li>Privilege ALL in ACL
     *   <li>Role ROOT
     * </ul>
     * @throws IOException
     */
    public void authorizeAll(Path uri, Principal principal)
        throws AuthenticationException, AuthorizationException, ReadOnlyException,
        IOException, ResourceNotFoundException {

        checkReadOnly(principal, uri, false);
        
        ResourceImpl resource = loadResource(uri);
        
        if (this.roleManager.hasRole(principal, RoleManager.Role.ROOT)) {
            return;
        }
        aclAuthorize(resource, principal, Privilege.ALL);
    }
    
    /**
     * <ul>
     *   <li>Principal owns lock
     *   <li>Privilege ALL in Acl 
     *   <li>Role ROOT
     * </ul>
     */
    public void authorizeUnlock(Path uri, Principal principal) 
        throws AuthenticationException, AuthorizationException, ReadOnlyException,
        IOException, ResourceNotFoundException {

        checkReadOnly(principal, uri, false);
        
        if (this.roleManager.hasRole(principal, RoleManager.Role.ROOT)) {
            return;
        }

        ResourceImpl resource = loadResource(uri);

        Lock lock = resource.getLock();
        if (lock == null) {
            return;
        }
        if (principal == null) {
            throw new AuthenticationException();
        }
        if (lock.getPrincipal().equals(principal)) {
            return;
        }

        aclAuthorize(resource, principal, Privilege.ALL);
    }


    /**
     * One of:
     * <ul>
     *   <li>Privilege READ_WRITE on parent
     *   <li>Privilege ALL on resource to be deleted.
     * </ul>
     * 
     * And resource must not be root resource.
     */
    public void authorizeDelete(Path uri, Principal principal) 
        throws AuthenticationException, AuthorizationException, ReadOnlyException, 
        IOException, ResourceNotFoundException {

        checkReadOnly(principal, uri, true);

        if (uri.isRoot()) {
            // Not allowed to delete root resource.
            // Avoid sending null as Path to DAO layer (uri.getParent() below ..),
            // which results in a NullPointerException in Cache, hidden by catch(Exception) below.
            throw new AuthorizationException("Not allowed to delete root resource");
        }
        
        Resource resource = loadResource(uri);

        // Delete is authorized if either of these conditions hold:
        try {
            // 1. Principal has write permission on the parent resource, or
            authorizeReadWrite(uri.getParent(), principal);
            return;
        } catch (AuthorizationException e) {
            // Continue to #2
        }
        // 2. Principal has privilege ALL directly on the resource itself
        aclAuthorize(resource, principal, Privilege.ALL);
    }
    
    /**
     * XXX: what about when resource to delete is unpublished collection, but it
     * contains sub-resources which ARE published ? Need recursive test/"discover published" ?
     * 
     * One of:
     * <ul>
     *   <li>Privilege READ_WRITE or READ_WRITE_UNPUBLISHED on parent
     *   <li>Privilege ALL on resource to be deleted.
     * </ul>
     * 
     * And resource must not be root resource.
     */
    public void authorizeDeleteUnpublished(Path uri, Principal principal) 
        throws AuthenticationException, AuthorizationException, ReadOnlyException, 
        IOException, ResourceNotFoundException {

        checkReadOnly(principal, uri, true);

        if (uri.isRoot()) {
            throw new AuthorizationException("Not allowed to delete root resource");
        }

        // Delete is authorized if either of these conditions hold:
        try {
            // 1. Principal has read-write-unpublished permission on the parent resource, or
            authorizeReadWriteUnpublished(uri.getParent(), principal);
            return;
        } catch (AuthorizationException e) {
            // Continue to #2
        }
        // 2. Principal has privilege ALL directly on the resource itself
        Resource resource = loadResource(uri);
        aclAuthorize(resource, principal, Privilege.ALL);
    }

    /**
     * All of:
     * <ul>
     *   <li>Action ALL
     *   <li>Role ROOT
     * </ul>
     * @throws IOException
     */
    public void authorizePropertyEditAdminRole(Path uri, Principal principal) 
        throws AuthenticationException, AuthorizationException,
        IOException, ResourceNotFoundException {
        if (principal == null) {
            throw new AuthorizationException(
                "NULL principal not authorized to edit properties using admin privilege ");
        }
        
        if (this.roleManager.hasRole(principal, RoleManager.Role.ROOT)) {
            return;
        }
        checkReadOnly(principal, uri, false);
        Resource resource = loadResource(uri);
        aclAuthorize(resource, principal, Privilege.ALL);
    }


    /**
     * All of:
     * <ul>
     *   <li>Role ROOT
     * </ul>
     */
    public void authorizePropertyEditRootRole(Path uri, Principal principal)
        throws AuthenticationException, AuthorizationException,
        IOException {
        // Check existence:
        loadResource(uri);

        if (this.roleManager.hasRole(principal, RoleManager.Role.ROOT)) {
            return;
        }
        throw new AuthorizationException();
    }
    
    /**
     * All of:
     * <ul>
     *   <li>Action READ on source tree
     *   <li>One of:
     *   <ul>
     *     <li>Action CREATE on destination if resource to copy is a collection
     *     <li>Action CREATE_UNPUBLISHED on destination if resource to copy is not a collection.
     *   </ul>
     *   <li>If overwrite, action DELETE on dest.
     * </ul>
     * 
     */
    public void authorizeCopy(Path srcUri, Path destUri, 
            Principal principal, boolean deleteDestination) 
        throws AuthenticationException, AuthorizationException, ReadOnlyException,
        IOException, ResourceNotFoundException {

        checkReadOnly(principal, destUri, false);

        authorizeRead(srcUri, principal);

        Resource resource = loadResource(srcUri);

        if (resource.isCollection()) {
            Path[] uris = this.dao.discoverACLs(srcUri);
            for (int i = 0; i < uris.length; i++) {
                authorizeRead(uris[i], principal);
            }
            
            // For copy of collection we require full CREATE at destination (since we are missing recursive unpublication).
            authorizeCreate(destUri.getParent(), principal);
        } else {
            // If not collection, we only require CREATE_UNPUBLISHED and depend on repository to
            // unpublish new destination resource if source was published.
            authorizeCreateUnpublished(destUri.getParent(), principal);
        }

        if (deleteDestination) {
            Resource dest = this.dao.load(destUri);
            if (dest != null) {
                if (dest.hasPublishDate()) {
                    authorizeDelete(destUri, principal);
                } else {
                    authorizeDeleteUnpublished(destUri, principal);
                }
            }
        }
    }
    

    /**
     * All of:
     * <ul>
     *   <li>Action COPY
     *   <li>Action DELETE on source
     * </ul>
     */
    public void authorizeMove(Path srcUri, Path destUri,
            Principal principal, boolean deleteDestination) 
        throws AuthenticationException, AuthorizationException, ReadOnlyException,
        IOException {

        checkReadOnly(principal, srcUri, true);
        checkReadOnly(principal, destUri, deleteDestination);

        Resource srcResource = loadResource(srcUri);
        if (srcResource.hasPublishDate()) {
            authorizeDelete(srcUri, principal);
        } else {
            authorizeDeleteUnpublished(srcUri, principal);
        }

        boolean srcHasACLs = (this.dao.discoverACLs(srcUri).length > 0);
        if (srcHasACLs) {
            /* src has ACLs and move will therefore impact ACLs of subtree rooted 
             * at destination.
             * Therefore require all privilege at destination (which would be required to 
             * create similar subtree at destination using other operations).
             * 
             *  All on destParentUri implies delete on destUri
             */
            
            Path destParentUri = destUri.getParent();
            authorizeAll(destParentUri, principal);
        } else {
            /* Source does not contain ACLs. 
             * Only need create (and possibly delete).
             */
            // Always require full CREATE or stronger on dest if source and dest parents aren't the same collection
            Path destParentUri = destUri.getParent();
            if (!srcUri.getParent().equals(destParentUri)) {
                authorizeCreate(destParentUri, principal);
            }
        
            if (srcResource.hasPublishDate()) {
                authorizeCreate(destParentUri, principal);
            } else {
                authorizeCreateUnpublished(destParentUri, principal);
            }
        }
        
        if (deleteDestination) {
            Resource destResource = loadResource(destUri);
            if (destResource.hasPublishDate()) {
                authorizeDelete(destUri, principal);
            } else {
                authorizeDeleteUnpublished(destUri, principal);
            }
        }
    }
    
    /**
     * Authorizes a principal to perform a given action 
     * (or a set of actions) on a resource. 
     * 
     * Delegates to {@link #aclAuthorize(Acl, Privilege[], Principal)}
     * 
     * @param principal the principal performing an action
     * @param resource the resource in question
     * @param privileges the set of privileges to authorize for
     * @throws AuthenticationException if the principal is not authenticated 
     *  and the action requires a principal
     * @throws AuthorizationException if the principal is authenticated but 
     *  does not have sufficient privileges to perform the action
     */
    private void aclAuthorize(Resource resource, Principal principal, Privilege... privileges) 
        throws AuthenticationException, AuthorizationException {

        Acl acl = resource.getAcl();
        try {
            aclAuthorize(acl, principal, privileges);
        } catch (AuthenticationException e) {
            throw new AuthenticationException(
                    "Unauthenticated principal not authorized to access " 
                    + resource.getURI() + " for privilege(s) " 
                    + Arrays.asList(privileges));
            
        } catch (AuthorizationException e) {
            throw new AuthorizationException(
                    "Principal " + principal + " not authorized to access " 
                    + resource.getURI() + " for privilege(s) " 
                    + Arrays.asList(privileges));
        }
    }
    
    

    /**
     * Tests if a principal has the provided privilege according to the provided
     * ACL.a
     * 
     * @param principal The principal which shall be authorized for the privelege.
     * @param acl       The resource ACL.
     * @param privilege The privilege to be tested against ACL.
     * @return Returns <code>true</code> if principal has the privilege according
     *         to the provided ACL, <code>false</code> otherwise.
     */
    public boolean authorize(Principal principal, Acl acl, Privilege privilege) {
        if (this.roleManager.hasRole(principal, RoleManager.Role.ROOT)) {
            return true;
        }
        if (privilege == Privilege.READ_PROCESSED || privilege == Privilege.READ) {
            if (this.roleManager.hasRole(principal, RoleManager.Role.READ_EVERYTHING)) {
                return true;
            }
        }
        Privilege[] privs = PRIVILEGE_HIERARCHY.get(privilege);
        try {
            aclAuthorize(acl, principal, privs);
            return true;
        } catch (Exception e) {
            return false;
        }
    }
    
    /**
     * A principal is granted access if one of these conditions are met for one
     * of the privileges supplied:
     * 
     * <p>1) (ALL, privilege) is present in the ACL.<br> 
     * NOTE: This is limited to read privileges
     * 
     * <p>The rest requires that the user is authenticated:
     *  
     * <p>The rest is meaningless if principalList == null:
     * 
     * <p>2) (principal, privilege) is present in the resource's ACL
     * 
     * <p>3) (g, privilege) is present in the resource's ACL, where g is a group
     * identifier and the user is a member of that group
     */
    private void aclAuthorize(Acl acl, Principal principal, Privilege... privileges) {
        for (int i = 0; i < privileges.length; i++) {
            Privilege privilege = privileges[i];
            Set<Principal> principalSet = acl.getPrincipalSet(privilege);
            
            // Dont't need to test the conditions if principalSet is empty.
            if (principalSet.isEmpty()) {
                continue;
            }

            // Condition 1:
            if (principalSet.contains(PrincipalFactory.ALL)) {
                return;
            }

            // If not condition 1 - needs to be authenticated
            if (principal == null) {
                continue;
            }

            // Condition 2:

            if (principalSet.contains(principal)) {
                return;
            }
        }

        // At this point a principal should always be available:
        if (principal == null) {
            throw new AuthenticationException(
                    "Unauthenticated principal not authorized by ACL " 
                    + acl + " for any of privilege(s) " + Arrays.asList(privileges));
        }

        for (int i = 0; i < privileges.length; i++) {
            Privilege action = privileges[i];
            Set<Principal> principalSet = acl.getPrincipalSet(action);
            
            // Condition 3:
            if (groupMatch(principalSet, principal)) {
                return;
            }
        }
        throw new AuthorizationException(
                "Principal " + principal + " not authorized by ACL " 
                + acl + " for any of privilege(s) " + Arrays.asList(privileges));
    }

    // Load a resource directly from DAO.
    private ResourceImpl loadResource(Path uri) throws ResourceNotFoundException {
        ResourceImpl resource = this.dao.load(uri);
        if (resource == null) {
            throw new ResourceNotFoundException(uri);
        }
        return resource;
    }

    private boolean groupMatch(Set<Principal> principalList, Principal principal) {
        for (Principal p: principalList) {
            if (p.getType() == Principal.Type.GROUP) {
                if (this.principalManager.isMember(principal, p)) {
                    return true;
                }
            }
        }
        return false;
    }

    public boolean isBlackListed(Principal principal, Privilege action) {
        Map<Privilege, List<Pattern>> map = principal.isUser() ? this.usersBlacklist : this.groupsBlacklist;
        if (map == null) {
            return false;
        }
        List<Pattern> list = map.get(action);
        if (list == null) {
            return false;
        }
        for (Pattern pattern : list) {
            Matcher m = pattern.matcher(principal.getQualifiedName());
            if (m.find()) {
                return true;
            }
        }
        return false;
    }

    public boolean isValidAclEntry(Privilege action, Principal principal) {
        boolean valid;
        if (principal.getType() == Principal.Type.USER) {
            valid = this.principalManager.validatePrincipal(principal);
        } else if (principal.getType() == Principal.Type.GROUP) {
            valid = this.principalManager.validateGroup(principal);
        } else {
            valid = true;
        }
        if (isBlackListed(principal, action)) {
            valid = false;
        }
        return valid;
    }

    private void checkReadOnly(Principal principal, Path path, boolean forDelete) {
        if (this.roleManager.hasRole(principal, RoleManager.Role.ROOT)) {
            return;
        }
        if (clusterRole.isPresent()) {
            if (clusterRole.get() == ClusterRole.SLAVE) {
                throw new ReadOnlyException();
            }
        }
        if (isReadOnly(path, forDelete)) {
            throw new ReadOnlyException();
        }
    }

    /**
     * Returns <code>true</code> if the root path has been set to read-only, meaning
     * that the entire repository is read-only.
     */
    public boolean isReadOnly() {
        return this.readOnlyRoots.contains(Path.ROOT);
    }

    /**
     * Is the path set to read-only state. A path is considered to be read-only
     * if it is a descendant or equal to a repository read-only root, or
     * if the path should be deleted and is an ancestor or equal to a repository
     * read-only root.
     * 
     * @param path The path to test.
     * @param forDelete whether to check read-only state wrt. deletion
     *        of path, or just modification or creation.
     */
    public boolean isReadOnly(Path path, boolean forDelete) {
        for (Path readOnlyRoot : this.readOnlyRoots) {
            if (readOnlyRoot.isAncestorOf(path) || readOnlyRoot.equals(path)) {
                return true;
            }
            if (forDelete) {
                // Cannot delete ancestor paths of read-only roots
                if (path.isAncestorOf(readOnlyRoot)) {
                    return true;
                }
            }
        }
        return false;
    }

    /**
     * Returns list of all root paths that have been set to read-only in
     * repository.
     */
    public List<Path> getReadOnlyRoots() {
        return this.readOnlyRoots;
    }

    /**
     * Set repository read-only state for root path. Setting this to <code>true</code> will
     * cause all actions that modify repository to be denied (except if principal
     * has root role).
     */
    public void setReadOnly(boolean readOnly) {
        if (readOnly){
            this.readOnlyRoots = Collections.unmodifiableList(Arrays.asList(new Path[] {Path.ROOT}));
        } else {
            this.readOnlyRoots = Collections.EMPTY_LIST;
        }
    }

    /**
     * Set repository read-only state for a set of paths.
     * @param pathStrings Set of strings for paths that should be read-only.
     */
    public void setReadOnlyRootPaths(Set<String> pathStrings) {
        if (pathStrings.isEmpty()) {
            this.readOnlyRoots = Collections.EMPTY_LIST;
            return;
        }
        Set<Path> paths = new HashSet<Path>();
        for (String pathString: pathStrings) {
            paths.add(Path.fromString(pathString));
        }
        ArrayList<Path> roots = new ArrayList<Path>();
        roots.addAll(normalizeToRoots(paths));
        this.readOnlyRoots = Collections.unmodifiableList(roots);
    }

    /**
     * Normalizes set of paths to all roots in set, so that if the input set
     * contains both ancestor and descendants, only the ancestor closest to root will
     * be in the normalized set.
     * @param paths
     * @return 
     */
    private Set<Path> normalizeToRoots(Set<Path> paths) {
        if (paths.size() < 2) {
            return new HashSet<Path>(paths);
        }
        
        Set<Path> normalized = new HashSet<Path>(paths.size());
        outer: for (Path p: paths) {
            for (Iterator<Path> it = normalized.iterator(); it.hasNext();) {
                Path n = it.next();
                if (p.isAncestorOf(n)) {
                    it.remove();
                } else if (n.isAncestorOf(p)) {
                    continue outer;
                }
            }
            normalized.add(p);
        }

        return normalized;
    }

    public void setPermissionBlacklist(Map<Privilege, List<String>> blacklist) {
        for (Privilege privilege : blacklist.keySet()) {
            List<String> principals = blacklist.get(privilege);
            for (String spec : principals) {
                String principal;
                boolean user;
                if (spec.startsWith("user:")) {
                    principal = spec.substring("user:".length());
                    user = true;
                } else if (spec.startsWith("group:")) {
                    principal = spec.substring("group:".length());
                    user = false;
                } else {
                    throw new IllegalArgumentException("Illegal principal specification: " + spec);
                }
                principal = principal.replaceAll("\\.", "\\\\.");
                principal = principal.replaceAll("\\*", ".*");
                Pattern pattern = Pattern.compile(principal);
                Map<Privilege, List<Pattern>> map = user ? this.usersBlacklist : this.groupsBlacklist;
                if (!map.containsKey(privilege)) {
                    map.put(privilege, new ArrayList<Pattern>());
                }
                map.get(privilege).add(pattern);
            }
        }
    }

    public void setPrincipalManager(PrincipalManager principalManager) {
        this.principalManager = principalManager;
    }

    public void setRoleManager(RoleManager roleManager) {
        this.roleManager = roleManager;
    }

    public void setDao(DataAccessor dao) {
        this.dao = dao;
    }

}<|MERGE_RESOLUTION|>--- conflicted
+++ resolved
@@ -1,4 +1,4 @@
-/* Copyright (c) 2006, 2007, University of Oslo, Norway
+/* Copyright (c) 2006, 2007, 2016, University of Oslo, Norway
  * All rights reserved.
  * 
  * Redistribution and use in source and binary forms, with or without
@@ -46,10 +46,6 @@
 import java.util.regex.Pattern;
 
 import vtk.cluster.ClusterAware;
-<<<<<<< HEAD
-import vtk.cluster.ClusterContext;
-=======
->>>>>>> 4efb93a6
 import vtk.cluster.ClusterRole;
 import vtk.repository.store.DataAccessor;
 import vtk.security.AuthenticationException;
@@ -82,15 +78,6 @@
         this.clusterRole = Optional.of(role);
     }
 
-<<<<<<< HEAD
-    @Override
-    public void clusterContext(ClusterContext context) { }
-
-    @Override
-    public void clusterMessage(Object message) { }
-
-=======
->>>>>>> 4efb93a6
     /**
      * Map of a single privilege P to the set of super privileges A{P,..} in which
      * all privileges shall imply permissions equal to or broader than P. The
