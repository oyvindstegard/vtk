/* Copyright (c) 2012, University of Oslo, Norway
 * All rights reserved.
 *
 * Redistribution and use in source and binary forms, with or without
 * modification, are permitted provided that the following conditions are
 * met:
 *
 *  * Redistributions of source code must retain the above copyright
 *    notice, this list of conditions and the following disclaimer.
 *
 *  * Redistributions in binary form must reproduce the above copyright
 *    notice, this list of conditions and the following disclaimer in the
 *    documentation and/or other materials provided with the distribution.
 *
 *  * Neither the name of the University of Oslo nor the names of its
 *    contributors may be used to endorse or promote products derived from
 *    this software without specific prior written permission.
 *
 * THIS SOFTWARE IS PROVIDED BY THE COPYRIGHT HOLDERS AND CONTRIBUTORS "AS
 * IS" AND ANY EXPRESS OR IMPLIED WARRANTIES, INCLUDING, BUT NOT LIMITED
 * TO, THE IMPLIED WARRANTIES OF MERCHANTABILITY AND FITNESS FOR A
 * PARTICULAR PURPOSE ARE DISCLAIMED. IN NO EVENT SHALL THE COPYRIGHT OWNER
 * OR CONTRIBUTORS BE LIABLE FOR ANY DIRECT, INDIRECT, INCIDENTAL, SPECIAL,
 * EXEMPLARY, OR CONSEQUENTIAL DAMAGES (INCLUDING, BUT NOT LIMITED TO,
 * PROCUREMENT OF SUBSTITUTE GOODS OR SERVICES; LOSS OF USE, DATA, OR
 * PROFITS; OR BUSINESS INTERRUPTION) HOWEVER CAUSED AND ON ANY THEORY OF
 * LIABILITY, WHETHER IN CONTRACT, STRICT LIABILITY, OR TORT (INCLUDING
 * NEGLIGENCE OR OTHERWISE) ARISING IN ANY WAY OUT OF THE USE OF THIS
 * SOFTWARE, EVEN IF ADVISED OF THE POSSIBILITY OF SUCH DAMAGE.
 */

package vtk.repository.systemjob;

import java.util.ArrayList;
import java.util.List;
import java.util.Optional;

import org.apache.commons.logging.Log;
import org.apache.commons.logging.LogFactory;
import org.springframework.beans.factory.InitializingBean;
import org.springframework.beans.factory.annotation.Required;

import vtk.cluster.ClusterAware;
<<<<<<< HEAD
import vtk.cluster.ClusterContext;
=======
>>>>>>> 4efb93a6
import vtk.cluster.ClusterRole;
import vtk.context.BaseContext;
import vtk.repository.Repository;
import vtk.repository.ResourceTypeTree;
import vtk.repository.SystemChangeContext;
import vtk.repository.resourcetype.PropertyTypeDefinition;
import vtk.scheduling.AbstractTask;
import vtk.security.SecurityContext;

/**
 * Sets up thread local security context, system change context and executes
 * repository job.
 */
public abstract class RepositoryJob extends AbstractTask implements InitializingBean, ClusterAware {

    private Optional<ClusterRole> clusterRole = Optional.empty();

    private SecurityContext securityContext;
    private Repository repository;

    private PropertyTypeDefinition systemJobStatusPropDef;
    private ResourceTypeTree resourceTypeTree;
    private List<String> affectedPropDefPointers;
    private List<PropertyTypeDefinition> affectedProperties;
    private boolean ignoreLockingOnStore = false;

    private final Log logger = LogFactory.getLog(getClass());

    @Override
    public void run() {
        if (clusterRole.isPresent() && clusterRole.get() == ClusterRole.SLAVE) {
            logger.debug("Do not run repository job " + getId()
                + ": cluster node in slave mode");
            return;
        }
        try {
            BaseContext.pushContext();
            SecurityContext.setSecurityContext(securityContext);

            SystemChangeContext systemChangeContext =
                    new SystemChangeContext(getId(), affectedProperties,
                            systemJobStatusPropDef, ignoreLockingOnStore);

            executeWithRepository(repository, systemChangeContext);
        }
        catch (Throwable t) {
            logger.error("Error executing repository job", t);
        }
        finally {
            BaseContext.popContext();
        }
    }

    @Override
    public void afterPropertiesSet() throws Exception {
        if (affectedPropDefPointers != null) {
            for (String pointer : affectedPropDefPointers) {
                PropertyTypeDefinition prop = resourceTypeTree.getPropertyDefinitionByPointer(pointer);
                if (affectedProperties == null) {
                    affectedProperties = new ArrayList<PropertyTypeDefinition>();
                }
                if (prop != null) {
                    affectedProperties.add(prop);
                }
            }
        }
    }

    public abstract void executeWithRepository(Repository repository,
            SystemChangeContext context) throws Exception;

    @Required
    public void setRepository(Repository repository) {
        this.repository = repository;
    }

    public void setSecurityContext(SecurityContext securityContext) {
        this.securityContext = securityContext;
    }

    @Required
    public void setSystemJobStatusPropDef(PropertyTypeDefinition systemJobStatusPropDef) {
        this.systemJobStatusPropDef = systemJobStatusPropDef;
    }

    @Required
    public void setResourceTypeTree(ResourceTypeTree resourceTypeTree) {
        this.resourceTypeTree = resourceTypeTree;
    }

    public void setAffectedPropDefPointers(List<String> affectedPropDefPointers) {
        this.affectedPropDefPointers = affectedPropDefPointers;
    }

    /**
     * Set whether the provided {@link SystemChangeContext} should have the
     * {@link SystemChangeContext#ignoreLocking} flag set.
     *
     * Defaults to <code>false</code>.
     *
     * @param ignoreLockingOnStore
     */
    public void setIgnoreLockingOnStore(boolean ignoreLockingOnStore) {
        this.ignoreLockingOnStore = ignoreLockingOnStore;
    }

    @Override
<<<<<<< HEAD
    public void clusterContext(ClusterContext context) { }

    @Override
=======
>>>>>>> 4efb93a6
    public void roleChange(ClusterRole role) {
        this.clusterRole = Optional.of(role);
    }

<<<<<<< HEAD
    @Override
    public void clusterMessage(Object message) { }

=======
>>>>>>> 4efb93a6
}<|MERGE_RESOLUTION|>--- conflicted
+++ resolved
@@ -1,4 +1,4 @@
-/* Copyright (c) 2012, University of Oslo, Norway
+/* Copyright (c) 2012, 2016, University of Oslo, Norway
  * All rights reserved.
  *
  * Redistribution and use in source and binary forms, with or without
@@ -41,10 +41,6 @@
 import org.springframework.beans.factory.annotation.Required;
 
 import vtk.cluster.ClusterAware;
-<<<<<<< HEAD
-import vtk.cluster.ClusterContext;
-=======
->>>>>>> 4efb93a6
 import vtk.cluster.ClusterRole;
 import vtk.context.BaseContext;
 import vtk.repository.Repository;
@@ -152,20 +148,7 @@
     }
 
     @Override
-<<<<<<< HEAD
-    public void clusterContext(ClusterContext context) { }
-
-    @Override
-=======
->>>>>>> 4efb93a6
     public void roleChange(ClusterRole role) {
         this.clusterRole = Optional.of(role);
     }
-
-<<<<<<< HEAD
-    @Override
-    public void clusterMessage(Object message) { }
-
-=======
->>>>>>> 4efb93a6
 }