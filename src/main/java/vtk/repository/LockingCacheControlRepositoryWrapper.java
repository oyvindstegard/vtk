/* Copyright (c) 2009, University of Oslo, Norway
 * All rights reserved.
 * 
 * Redistribution and use in source and binary forms, with or without
 * modification, are permitted provided that the following conditions are
 * met:
 * 
 *  * Redistributions of source code must retain the above copyright
 *    notice, this list of conditions and the following disclaimer.
 * 
 *  * Redistributions in binary form must reproduce the above copyright
 *    notice, this list of conditions and the following disclaimer in the
 *    documentation and/or other materials provided with the distribution.
 * 
 *  * Neither the name of the University of Oslo nor the names of its
 *    contributors may be used to endorse or promote products derived from
 *    this software without specific prior written permission.
 *      
 * THIS SOFTWARE IS PROVIDED BY THE COPYRIGHT HOLDERS AND CONTRIBUTORS "AS
 * IS" AND ANY EXPRESS OR IMPLIED WARRANTIES, INCLUDING, BUT NOT LIMITED
 * TO, THE IMPLIED WARRANTIES OF MERCHANTABILITY AND FITNESS FOR A
 * PARTICULAR PURPOSE ARE DISCLAIMED. IN NO EVENT SHALL THE COPYRIGHT OWNER
 * OR CONTRIBUTORS BE LIABLE FOR ANY DIRECT, INDIRECT, INCIDENTAL, SPECIAL,
 * EXEMPLARY, OR CONSEQUENTIAL DAMAGES (INCLUDING, BUT NOT LIMITED TO,
 * PROCUREMENT OF SUBSTITUTE GOODS OR SERVICES; LOSS OF USE, DATA, OR
 * PROFITS; OR BUSINESS INTERRUPTION) HOWEVER CAUSED AND ON ANY THEORY OF
 * LIABILITY, WHETHER IN CONTRACT, STRICT LIABILITY, OR TORT (INCLUDING
 * NEGLIGENCE OR OTHERWISE) ARISING IN ANY WAY OUT OF THE USE OF THIS
 * SOFTWARE, EVEN IF ADVISED OF THE POSSIBILITY OF SUCH DAMAGE.
 */
package vtk.repository;

import java.io.ByteArrayInputStream;
import java.io.File;
import java.io.FileInputStream;
import java.io.IOException;
import java.io.InputStream;
import java.io.Serializable;
import java.util.ArrayList;
import java.util.List;
import java.util.Optional;

import org.apache.commons.logging.Log;
import org.apache.commons.logging.LogFactory;
import org.springframework.beans.factory.annotation.Required;

import vtk.cluster.ClusterAware;
import vtk.cluster.ClusterContext;
import vtk.cluster.ClusterRole;
import vtk.repository.search.QueryException;
import vtk.repository.search.ResultSet;
import vtk.repository.search.Search;
import vtk.repository.store.Cache;
import vtk.security.AuthenticationException;
import vtk.security.Principal;
import vtk.util.io.StreamUtil;

/**
 * Handles synchronization in URI namespace of repository read/write operations
 * and does some extra cache flushing after transactions have completed.
 *
 * Repository service calls which entail writing use exclusive locks on the involved
 * <code>Path</code>s, while reading calls use shared locks.
 */
public class LockingCacheControlRepositoryWrapper implements Repository, ClusterAware {

    private Cache cache;
    private Repository wrappedRepository;
    private final Log logger = LogFactory.getLog(LockingCacheControlRepositoryWrapper.class);
    private final PathLockManager lockManager = new PathLockManager();
    private File tempDir = new File(System.getProperty("java.io.tmpdir"));

    private Optional<ClusterContext> clusterContext = Optional.empty();
    private Optional<ClusterRole> clusterRole = Optional.empty();

    @Override
    public Comment addComment(String token, Resource resource, String title, String text) throws RepositoryException,
            AuthenticationException {
        return this.wrappedRepository.addComment(token, resource, title, text);
    }

    @Override
    public Comment addComment(String token, Comment comment) throws AuthenticationException {
        return this.wrappedRepository.addComment(token, comment); // Tx
    }

    @Override
    public void copy(String token, Path srcUri, Path destUri, boolean overwrite, boolean preserveACL)
            throws IllegalOperationException, AuthorizationException, AuthenticationException,
            FailedDependencyException, ResourceOverwriteException, ResourceLockedException, ResourceNotFoundException,
            ReadOnlyException, Exception {

        // Synchronize on:
        // - Destination parent URI
        // - Destination URI
        // - Any cached descendant of destination URI in case of overwrite.
        List<Path> lockUris = new ArrayList<Path>(2);
        if (destUri.getParent() != null) {
            lockUris.add(destUri.getParent());
        }
        lockUris.add(destUri);
        if (overwrite) {
            lockUris.addAll(getCachedDescendants(destUri));
        }
                
        final List<Path> locked = this.lockManager.lock(lockUris, true);
        
        try {
            this.wrappedRepository.copy(token, srcUri, destUri, overwrite, preserveACL); // Tx

            // Purge destination URI and destination parent URI from cache
            flushFromCache(destUri, true, "copy");
            if (destUri.getParent() != null) {
                flushFromCache(destUri.getParent(), false, "copy");
            }
        } finally {
            this.lockManager.unlock(locked, true);
        }
    }

    @Override
    public void move(String token, Path srcUri, Path destUri, boolean overwrite) throws IllegalOperationException,
            AuthorizationException, AuthenticationException, FailedDependencyException, ResourceOverwriteException,
            ResourceLockedException, ResourceNotFoundException, ReadOnlyException, Exception {

        // Synchronize on:
        // - Source URI and any cached descendant of source URI
        // - Source parent URI
        // - Destination parent URI (may be same as source parent URI)
        // - Destination URI
        // - Any cached descendant of destination URI in case of overwrite.
        List<Path> lockUris = new ArrayList<Path>();
        Path srcParent = srcUri.getParent();
        Path destParent = destUri.getParent();
        
        if (srcParent != null) {
            lockUris.add(srcParent);
        }
        lockUris.add(srcUri);
        lockUris.addAll(getCachedDescendants(srcUri));

        if (destParent != null && ! destParent.equals(srcParent)) {
            lockUris.add(destParent);
        }
        if (!srcUri.equals(destUri)) {
            lockUris.add(destUri);
            if (overwrite) {
                lockUris.addAll(getCachedDescendants(destUri));
            }
        }
        
        final List<Path> locked = this.lockManager.lock(lockUris, true);
        
        try {
            this.wrappedRepository.move(token, srcUri, destUri, overwrite); // Tx

            // Purge source, source parent and dest-parent from cache after
            // transaction has been comitted.
            flushFromCache(srcUri, true, "move");
            flushFromCache(destUri, true, "move");

            if (srcParent != null) {
                flushFromCache(srcParent, false, "move");
            }
            if (destParent != null) {
                flushFromCache(destParent, false, "move");
            }
        } finally {
            this.lockManager.unlock(locked, true);
        }
    }

    @Override
    public Resource createCollection(String token, Path uri) throws AuthorizationException, AuthenticationException,
            IllegalOperationException, ResourceLockedException, ReadOnlyException, Exception {

        // Synchronize on:
        // - Parent URI
        // - URI
        List<Path> lockUris = new ArrayList<Path>(2);
        if (uri.getParent() != null) {
            lockUris.add(uri.getParent());
        }
        lockUris.add(uri);
        
        final List<Path> locked = this.lockManager.lock(lockUris, true);
        
        try {
            Resource resource = this.wrappedRepository.createCollection(token, uri); // Tx

            Path parent = resource.getURI().getParent();
            if (parent != null) {
                flushFromCache(parent, false, "createCollection"); // Purge parent from cache after
                // transaction has been comitted.
            }
            
            return resource;
        } finally {
            this.lockManager.unlock(locked, true);
        }
    }
    

    
    @Override
    public Resource createDocument(String token, Path uri, InputStream byteStream) throws IllegalOperationException,
            AuthorizationException, AuthenticationException, ResourceLockedException, ReadOnlyException, Exception {

        StreamUtil.TempFile tempFile = null;
        try {
            // Convert input stream to file FileInputStream if necessary, to ensure
            // most efficient transfer to repository content store while holding locks.
            if (! ((byteStream instanceof FileInputStream)
                    || (byteStream instanceof ByteArrayInputStream))) {
                
                tempFile = StreamUtil.streamToTempFile(byteStream, this.tempDir);
                byteStream = tempFile.getFileInputStream();
            }

            // Synchronize on:
            // - Parent URI
            // - URI
            List<Path> lockUris = new ArrayList<Path>(2);
            if (uri.getParent() != null) {
                lockUris.add(uri.getParent());
            }
            lockUris.add(uri);

            final List<Path> locked = this.lockManager.lock(lockUris, true);

            try {
                Resource resource = this.wrappedRepository.createDocument(token, uri, byteStream); // Tx

                Path parent = resource.getURI().getParent();
                if (parent != null) {
                    // Purge parent from cache after transaction has been comitted.
                    flushFromCache(parent, false, "createDocument");
                }

                return resource;
            } finally {
                this.lockManager.unlock(locked, true);
            }
            
        } finally {
            if (tempFile != null) {
                tempFile.delete();
            }
        }
    }
    
    @Override
    public void delete(String token, Path uri, boolean restorable) throws IllegalOperationException,
            AuthorizationException, AuthenticationException, ResourceNotFoundException, ResourceLockedException,
            FailedDependencyException, ReadOnlyException, Exception {

        // Synchronize on:
        // - Parent URI
        // - URI
        // - Any cached descendants of URI
        List<Path> lockUris = new ArrayList<Path>();
        if (uri.getParent() != null) {
            lockUris.add(uri.getParent());
        }
        lockUris.add(uri);
        lockUris.addAll(getCachedDescendants(uri));

        final List<Path> locked = this.lockManager.lock(lockUris, true);
        
        try {
            this.wrappedRepository.delete(token, uri, restorable); // Tx

            flushFromCache(uri, true, "delete");
            Path parent = uri.getParent();
            if (parent != null) {
                flushFromCache(parent, false, "delete");
            }
        } finally {
            this.lockManager.unlock(locked, true);
        }
    }

    @Override
    public List<RecoverableResource> getRecoverableResources(String token, Path uri) throws ResourceNotFoundException,
            AuthorizationException, AuthenticationException, Exception {
        return this.wrappedRepository.getRecoverableResources(token, uri);
    }

    @Override
    public void recover(String token, Path parentUri, RecoverableResource recoverableResource)
            throws ResourceNotFoundException, AuthorizationException, AuthenticationException, Exception {

        // Synchronize on:
        // - Parent URI
        // - URI of recovered resource
        List<Path> lockUris = new ArrayList<Path>(2);
        lockUris.add(parentUri);
        lockUris.add(parentUri.extend(recoverableResource.getName()));

        final List<Path> locked = this.lockManager.lock(lockUris, true);
        
        try {
            this.wrappedRepository.recover(token, parentUri, recoverableResource);
            flushFromCache(parentUri, false, "recover");
        } finally {
            this.lockManager.unlock(locked, true);
        }
    }

    @Override
    public void deleteRecoverable(String token, Path parentUri, RecoverableResource recoverableResource)
            throws Exception {
        this.wrappedRepository.deleteRecoverable(token, parentUri, recoverableResource);
    }

    @Override
    public void deleteAllComments(String token, Resource resource) throws RepositoryException, AuthenticationException {
        this.wrappedRepository.deleteAllComments(token, resource); // Tx

    }

    @Override
    public void deleteComment(String token, Resource resource, Comment comment) throws RepositoryException,
            AuthenticationException {
        this.wrappedRepository.deleteComment(token, resource, comment); // Tx
    }

    @Override
    public boolean exists(String token, Path uri) throws AuthorizationException, AuthenticationException, Exception {
        // Acquired shared lock
        final List<Path> locked = this.lockManager.lock(uri, false);
        try {
            return this.wrappedRepository.exists(token, uri); // Tx
        } finally {
            this.lockManager.unlock(locked, false);
        }
    }

    @Override
    public List<Comment> getComments(String token, Resource resource) throws RepositoryException,
            AuthenticationException {
        return this.wrappedRepository.getComments(token, resource); // Tx
    }

    @Override
    public List<Comment> getComments(String token, Resource resource, boolean deep, int max)
            throws RepositoryException, AuthenticationException {
        return this.wrappedRepository.getComments(token, resource, deep, max); // Tx
    }

    @Override
    public String getId() {
        return this.wrappedRepository.getId();
    }

    @Override
    public InputStream getInputStream(String token, Path uri, boolean forProcessing) 
            throws ResourceNotFoundException, AuthorizationException, AuthenticationException, Exception{
        // XXX perhaps not lock at all for getInputStream ..
        //     If a slow writer is uploading to the same resource, getting the input stream will block.
        //     On the other hand, not locking can typically result in a bad half-written input stream.
        
        List<Path> locked = this.lockManager.lock(uri, false);
        try {
            return this.wrappedRepository.getInputStream(token, uri, forProcessing); // Tx
        } finally {
            this.lockManager.unlock(locked, false);
        }
    }

    @Override
    public InputStream getInputStream(String token, Path uri, boolean forProcessing, Revision revision) throws ResourceNotFoundException,
            AuthorizationException, AuthenticationException, Exception {
        
        List<Path> locked = this.lockManager.lock(uri, false);
        try {
            return this.wrappedRepository.getInputStream(token, uri, forProcessing, revision); // Tx
        } finally {
            this.lockManager.unlock(locked, false);
        }
    }

    @Override
    public ContentStream getAlternativeContentStream(String token, Path uri, boolean forProcessing, String contentIdentifier)
            throws NoSuchContentException, ResourceNotFoundException, AuthorizationException, AuthenticationException, Exception {

        List<Path> locked = this.lockManager.lock(uri, false);
        try {
            return this.wrappedRepository.getAlternativeContentStream(token, uri, forProcessing, contentIdentifier); // Tx
        } finally {
            this.lockManager.unlock(locked, false);
        }
    }

    @Override
    public boolean isReadOnly() {
        return this.wrappedRepository.isReadOnly(); // Tx
    }

    @Override
    public boolean isReadOnly(Path path, boolean forDelete) {
        return this.wrappedRepository.isReadOnly(path, forDelete); // Tx
    }
    
    @Override
    public List<Path> getReadOnlyRoots() {
        return this.wrappedRepository.getReadOnlyRoots();
    }
    
    @Override
    public Resource[] listChildren(String token, Path uri, boolean forProcessing) throws ResourceNotFoundException,
            AuthorizationException, AuthenticationException, Exception {
        
        // Acquire a shared read-lock on parent path
        final List<Path> locked = this.lockManager.lock(uri, false);
        try {
            return this.wrappedRepository.listChildren(token, uri, forProcessing); // Tx
        } finally {
            this.lockManager.unlock(locked, false);
        }
    }

    @Override
    public Resource lock(String token, Path uri, String ownerInfo, Depth depth, int requestedTimoutSeconds,
            String lockToken) throws ResourceNotFoundException, AuthorizationException, AuthenticationException,
            FailedDependencyException, ResourceLockedException, IllegalOperationException, ReadOnlyException, Exception {
        
        // Synchronize on:
        // - URI
        final List<Path> locked = this.lockManager.lock(uri, true);
        try {
            return this.wrappedRepository.lock(token, uri, ownerInfo, depth, requestedTimoutSeconds, lockToken); // Tx
        } finally {
            this.lockManager.unlock(locked, true);
        }
    }

    @Override
    public void unlock(String token, Path uri, String lockToken) throws ResourceNotFoundException,
            AuthorizationException, AuthenticationException, ResourceLockedException, ReadOnlyException, Exception {
        
        // Synchronize on:
        // - URI
        final List<Path> locked = this.lockManager.lock(uri, true);
        try {
            this.wrappedRepository.unlock(token, uri, lockToken); // Tx
        } finally {
            this.lockManager.unlock(locked, true);
        }
    }

    @Override
    public Resource retrieve(String token, Path uri, boolean forProcessing) throws ResourceNotFoundException,
            AuthorizationException, AuthenticationException, Exception {
        // Acquire a shared read-lock on path
        final List<Path> locked = this.lockManager.lock(uri, false);
        try {
            return this.wrappedRepository.retrieve(token, uri, forProcessing); // Tx
        } finally {
            this.lockManager.unlock(locked, false);
        }
    }
    
    @Override
    public Resource retrieve(String token, Path uri, boolean forProcessing, Revision revision) throws ResourceNotFoundException,
            AuthorizationException, AuthenticationException, Exception {
        // Acquire a shared read-lock on path
        final List<Path> locked = this.lockManager.lock(uri, false);
        try {
            return this.wrappedRepository.retrieve(token, uri, forProcessing, revision); // Tx
        } finally {
            this.lockManager.unlock(locked, false);
        }
    }

    @Override
    public void setReadOnly(String token, boolean readOnly) throws AuthorizationException, Exception {
        this.wrappedRepository.setReadOnly(token, readOnly); // Tx
    }

    @Override
    public Resource store(String token, Resource resource, StoreContext storeContext) throws ResourceNotFoundException, AuthorizationException, AuthenticationException, ResourceLockedException, IllegalOperationException, ReadOnlyException, Exception {
        // Synchronize on:
        // - URI if NOT inheritable properties store
        // - URI and all descendants if inheritable store
        List<Path> lockUris = new ArrayList<Path>();
        lockUris.add(resource.getURI());
        if (storeContext instanceof InheritablePropertiesStoreContext) {
            // XXX overkill to lock all descendants ?
            lockUris.addAll(getCachedDescendants(resource.getURI()));
        }
        
        final List<Path> locked = this.lockManager.lock(lockUris, true);
        
        try {
            Resource r = this.wrappedRepository.store(token, resource, storeContext); // Tx
            if (storeContext instanceof InheritablePropertiesStoreContext) {
                flushFromCache(resource.getURI(), true, "store");
            }
            return r;
        } finally {
            this.lockManager.unlock(locked, true);
        }
    }
    
    @Override
    public Resource store(String token, Resource resource) throws ResourceNotFoundException, AuthorizationException,
            AuthenticationException, ResourceLockedException, IllegalOperationException, ReadOnlyException, Exception {
        // Synchronize on:
        // - URI
        
        final List<Path> locked = this.lockManager.lock(resource.getURI(), true);
        
        try {
            return this.wrappedRepository.store(token, resource); // Tx
        } finally {
            this.lockManager.unlock(locked, true);
        }
    }

    @Override
    public Resource storeACL(String token, Path uri, Acl acl) throws ResourceNotFoundException, AuthorizationException,
            AuthenticationException, IllegalOperationException, ReadOnlyException, Exception {
        
        // Synchronize on:
        // - URI
        // - Any cached descendant of URI (due to ACL inheritance)
        List<Path> lockUris = new ArrayList<Path>();
        lockUris.add(uri);
        lockUris.addAll(getCachedDescendants(uri));
        
        final List<Path> locked = this.lockManager.lock(lockUris, true);
        
        try {
            Resource resource = this.wrappedRepository.storeACL(token, uri, acl); // Tx
            flushFromCache(uri, true, "storeACL");

            return resource;
        } finally {
            this.lockManager.unlock(locked, true);
        }
    }

    @Override
    public Resource storeACL(String token, Path uri, Acl acl, boolean validateACL) throws ResourceNotFoundException,
            AuthorizationException, AuthenticationException, IllegalOperationException, ReadOnlyException, Exception {
        
        // Synchronize on:
        // - URI
        // - Any cached descendant of URI (due to ACL inheritance)
        List<Path> lockUris = new ArrayList<Path>();
        lockUris.add(uri);
        lockUris.addAll(getCachedDescendants(uri));
        
        final List<Path> locked = this.lockManager.lock(lockUris, true);
        
        try {
            Resource resource = this.wrappedRepository.storeACL(token, uri, acl, validateACL); // Tx
            flushFromCache(uri, true, "storeACL");
            
            return resource;
        } finally {
            this.lockManager.unlock(locked, true);
        }
    }
    
    @Override
    public Resource deleteACL(String token, Path uri)
            throws ResourceNotFoundException, AuthorizationException,
            AuthenticationException, IllegalOperationException,
            ReadOnlyException, Exception {
        
        // Synchronize on:
        // - URI
        // - Any cached descendant of URI (due to ACL inheritance)
        List<Path> lockUris = new ArrayList<Path>();
        lockUris.add(uri);
        lockUris.addAll(getCachedDescendants(uri));

        final List<Path> locked = this.lockManager.lock(lockUris, true);
        
        try {
            Resource resource = this.wrappedRepository.deleteACL(token, uri); // Tx

            flushFromCache(uri, true, "deleteACL");
            
            return resource;
        } finally {
            this.lockManager.unlock(locked, true);
        }
    }

    @Override
    public boolean isValidAclEntry(Privilege privilege, Principal principal) {
        return this.wrappedRepository.isValidAclEntry(privilege, principal);
    }

    @Override
    public boolean isBlacklisted(Privilege privilege, Principal principal) {
        return this.wrappedRepository.isBlacklisted(privilege, principal);
    }
    
    @Override
    public Resource storeContent(String token, Path uri, InputStream byteStream) throws AuthorizationException,
            AuthenticationException, ResourceNotFoundException, ResourceLockedException, IllegalOperationException,
            ReadOnlyException, Exception {
        
        // Synchronize on:
        // - URI
        final List<Path> locked = this.lockManager.lock(uri, true);
        try {
           return this.wrappedRepository.storeContent(token, uri, byteStream); // Tx
        } finally {
            this.lockManager.unlock(locked, true);
        }    
    }

    @Override
    public Resource storeContent(String token, Path uri, InputStream byteStream, Revision revision) throws AuthorizationException,
            AuthenticationException, ResourceNotFoundException, ResourceLockedException, IllegalOperationException,
            ReadOnlyException, Exception {
        
        // Synchronize on:
        // - URI
        final List<Path> locked = this.lockManager.lock(uri, true);
        try {
           return this.wrappedRepository.storeContent(token, uri, byteStream, revision); // Tx
        } finally {
            this.lockManager.unlock(locked, true);
        }    
    }


    @Override
    public Comment updateComment(String token, Resource resource, Comment comment) throws RepositoryException,
            AuthenticationException {
        return this.wrappedRepository.updateComment(token, resource, comment); // Tx
    }

    @Override
    public ResultSet search(String token, Search search) throws QueryException {
        return this.wrappedRepository.search(token, search);
    }

    @Override
    public boolean authorize(Principal principal, Acl acl, Privilege privilege) {
        return this.wrappedRepository.authorize(principal, acl, privilege);
    }
    
    @Override
    public boolean isAuthorized(Resource resource, RepositoryAction action, Principal principal, boolean considerLocks)
            throws Exception {
        return this.wrappedRepository.isAuthorized(resource, action, principal, considerLocks);
    }

    @Override
    public TypeInfo getTypeInfo(Resource resource) {
        return this.wrappedRepository.getTypeInfo(resource);
    }

    @Override
    public TypeInfo getTypeInfo(String name) {
        return this.wrappedRepository.getTypeInfo(name);
    }

    private void flushFromCache(Path uri, boolean includeDescendants, String serviceMethodName) {
        this.cache.flushFromCache(uri, includeDescendants);
        if (logger.isDebugEnabled()) {
            logger.debug(serviceMethodName + "() completed, purged from cache: "
                    + uri + (includeDescendants ? " (including descendants)" : ""));
        }
        if (clusterContext.isPresent()) {
<<<<<<< HEAD
            FlushMessage flushMessage = new FlushMessage();
            flushMessage.path = uri;
=======
            FlushMessage flushMessage = new FlushMessage(uri);
>>>>>>> 4efb93a6
            if (logger.isDebugEnabled()) {
                logger.debug(serviceMethodName
                        + "() completed, sending cluster flush message: " + uri);
            }
            clusterContext.get().clusterMessage(flushMessage);
        }
    }

    private List<Path> getCachedDescendants(Path uri) {
        return this.cache.getCachedDescendantPaths(uri);
    }

    @Override
    public List<Revision> getRevisions(String token, Path uri) throws AuthorizationException, ResourceNotFoundException, AuthenticationException, IOException {
        // Synchronize shared read-lock on:
        // - URI
        final List<Path> locked = this.lockManager.lock(uri, false);
        try {
            return this.wrappedRepository.getRevisions(token, uri); // Tx
        } finally {
            this.lockManager.unlock(locked, false);
        }
    }

    @Override
    public Revision createRevision(String token, Path uri, Revision.Type type) throws AuthorizationException, ResourceNotFoundException, AuthenticationException, IOException {
        // Synchronize on:
        // - URI
        final List<Path> locked = this.lockManager.lock(uri, true);
        try {
            return this.wrappedRepository.createRevision(token, uri, type); // Tx
        } finally {
            this.lockManager.unlock(locked, true);
        }
    }

    @Override
    public void deleteRevision(String token, Path uri, Revision revision)
            throws ResourceNotFoundException, AuthorizationException,
            AuthenticationException, Exception {
        
        // Synchronize on:
        // - URI
        final List<Path> locked = this.lockManager.lock(uri, true);
        try {
            this.wrappedRepository.deleteRevision(token, uri, revision); // Tx
        } finally {
            this.lockManager.unlock(locked, true);
        }
    }

    
    @Required
    public void setCache(Cache cache) {
        this.cache = cache;
    }

    @Required
    public void setWrappedRepository(Repository wrappedRepository) {
        this.wrappedRepository = wrappedRepository;
    }
    
    @Required
    public void setTempDir(String tempDirPath) {
        File tmp = new File(tempDirPath);
        if (!tmp.exists()) {
            throw new IllegalArgumentException("Unable to set tempDir: file " + tmp + " does not exist");
        }
        if (!tmp.isDirectory()) {
            throw new IllegalArgumentException("Unable to set tempDir: file " + tmp + " is not a directory");
        }
        this.tempDir = tmp;
    }


    public static class FlushMessage implements Serializable {
        private static final long serialVersionUID = 8288073797498465660L;
<<<<<<< HEAD
        Path path;
=======
        public final Path path;
        
        public FlushMessage(Path path) {
            this.path = path;
        }
        
>>>>>>> 4efb93a6
        @Override
        public String toString() { return getClass().getSimpleName() + "(" + path + ")"; }
    }

    @Override
    public void clusterContext(ClusterContext context) {
        this.clusterContext = Optional.of(context);
        context.subscribe(FlushMessage.class);
    }

    @Override
    public void roleChange(ClusterRole role) {
        this.clusterRole = Optional.of(role);
    }

    @Override
    public void clusterMessage(Object message) {
        if (clusterRole.isPresent() && clusterRole.get() == ClusterRole.SLAVE) {
            if (message instanceof FlushMessage) {
                FlushMessage flushMessage = (FlushMessage) message;

                Path uri = flushMessage.path;

                if (logger.isDebugEnabled()) {
                    logger.debug("Received flush message from cluster: " + uri);
                }

                List<Path> lockUris = new ArrayList<>();
                lockUris.add(uri);
                lockUris.addAll(getCachedDescendants(uri));

                final List<Path> locked = this.lockManager.lock(lockUris, true);

                try {
                    this.cache.flushFromCache(uri, true);
                }
                finally {
                    this.lockManager.unlock(locked, true);
                }
            }
        }
    }
}<|MERGE_RESOLUTION|>--- conflicted
+++ resolved
@@ -1,21 +1,21 @@
-/* Copyright (c) 2009, University of Oslo, Norway
+/* Copyright (c) 2009, 2016, University of Oslo, Norway
  * All rights reserved.
- * 
+ *
  * Redistribution and use in source and binary forms, with or without
  * modification, are permitted provided that the following conditions are
  * met:
- * 
+ *
  *  * Redistributions of source code must retain the above copyright
  *    notice, this list of conditions and the following disclaimer.
- * 
+ *
  *  * Redistributions in binary form must reproduce the above copyright
  *    notice, this list of conditions and the following disclaimer in the
  *    documentation and/or other materials provided with the distribution.
- * 
+ *
  *  * Neither the name of the University of Oslo nor the names of its
  *    contributors may be used to endorse or promote products derived from
  *    this software without specific prior written permission.
- *      
+ *
  * THIS SOFTWARE IS PROVIDED BY THE COPYRIGHT HOLDERS AND CONTRIBUTORS "AS
  * IS" AND ANY EXPRESS OR IMPLIED WARRANTIES, INCLUDING, BUT NOT LIMITED
  * TO, THE IMPLIED WARRANTIES OF MERCHANTABILITY AND FITNESS FOR A
@@ -102,9 +102,9 @@
         if (overwrite) {
             lockUris.addAll(getCachedDescendants(destUri));
         }
-                
-        final List<Path> locked = this.lockManager.lock(lockUris, true);
-        
+
+        final List<Path> locked = this.lockManager.lock(lockUris, true);
+
         try {
             this.wrappedRepository.copy(token, srcUri, destUri, overwrite, preserveACL); // Tx
 
@@ -132,7 +132,7 @@
         List<Path> lockUris = new ArrayList<Path>();
         Path srcParent = srcUri.getParent();
         Path destParent = destUri.getParent();
-        
+
         if (srcParent != null) {
             lockUris.add(srcParent);
         }
@@ -148,9 +148,9 @@
                 lockUris.addAll(getCachedDescendants(destUri));
             }
         }
-        
-        final List<Path> locked = this.lockManager.lock(lockUris, true);
-        
+
+        final List<Path> locked = this.lockManager.lock(lockUris, true);
+
         try {
             this.wrappedRepository.move(token, srcUri, destUri, overwrite); // Tx
 
@@ -182,9 +182,9 @@
             lockUris.add(uri.getParent());
         }
         lockUris.add(uri);
-        
-        final List<Path> locked = this.lockManager.lock(lockUris, true);
-        
+
+        final List<Path> locked = this.lockManager.lock(lockUris, true);
+
         try {
             Resource resource = this.wrappedRepository.createCollection(token, uri); // Tx
 
@@ -193,15 +193,15 @@
                 flushFromCache(parent, false, "createCollection"); // Purge parent from cache after
                 // transaction has been comitted.
             }
-            
+
             return resource;
         } finally {
             this.lockManager.unlock(locked, true);
         }
     }
-    
-
-    
+
+
+
     @Override
     public Resource createDocument(String token, Path uri, InputStream byteStream) throws IllegalOperationException,
             AuthorizationException, AuthenticationException, ResourceLockedException, ReadOnlyException, Exception {
@@ -212,7 +212,7 @@
             // most efficient transfer to repository content store while holding locks.
             if (! ((byteStream instanceof FileInputStream)
                     || (byteStream instanceof ByteArrayInputStream))) {
-                
+
                 tempFile = StreamUtil.streamToTempFile(byteStream, this.tempDir);
                 byteStream = tempFile.getFileInputStream();
             }
@@ -241,14 +241,14 @@
             } finally {
                 this.lockManager.unlock(locked, true);
             }
-            
+
         } finally {
             if (tempFile != null) {
                 tempFile.delete();
             }
         }
     }
-    
+
     @Override
     public void delete(String token, Path uri, boolean restorable) throws IllegalOperationException,
             AuthorizationException, AuthenticationException, ResourceNotFoundException, ResourceLockedException,
@@ -266,7 +266,7 @@
         lockUris.addAll(getCachedDescendants(uri));
 
         final List<Path> locked = this.lockManager.lock(lockUris, true);
-        
+
         try {
             this.wrappedRepository.delete(token, uri, restorable); // Tx
 
@@ -298,7 +298,7 @@
         lockUris.add(parentUri.extend(recoverableResource.getName()));
 
         final List<Path> locked = this.lockManager.lock(lockUris, true);
-        
+
         try {
             this.wrappedRepository.recover(token, parentUri, recoverableResource);
             flushFromCache(parentUri, false, "recover");
@@ -354,12 +354,12 @@
     }
 
     @Override
-    public InputStream getInputStream(String token, Path uri, boolean forProcessing) 
+    public InputStream getInputStream(String token, Path uri, boolean forProcessing)
             throws ResourceNotFoundException, AuthorizationException, AuthenticationException, Exception{
         // XXX perhaps not lock at all for getInputStream ..
         //     If a slow writer is uploading to the same resource, getting the input stream will block.
         //     On the other hand, not locking can typically result in a bad half-written input stream.
-        
+
         List<Path> locked = this.lockManager.lock(uri, false);
         try {
             return this.wrappedRepository.getInputStream(token, uri, forProcessing); // Tx
@@ -371,7 +371,7 @@
     @Override
     public InputStream getInputStream(String token, Path uri, boolean forProcessing, Revision revision) throws ResourceNotFoundException,
             AuthorizationException, AuthenticationException, Exception {
-        
+
         List<Path> locked = this.lockManager.lock(uri, false);
         try {
             return this.wrappedRepository.getInputStream(token, uri, forProcessing, revision); // Tx
@@ -401,16 +401,16 @@
     public boolean isReadOnly(Path path, boolean forDelete) {
         return this.wrappedRepository.isReadOnly(path, forDelete); // Tx
     }
-    
+
     @Override
     public List<Path> getReadOnlyRoots() {
         return this.wrappedRepository.getReadOnlyRoots();
     }
-    
+
     @Override
     public Resource[] listChildren(String token, Path uri, boolean forProcessing) throws ResourceNotFoundException,
             AuthorizationException, AuthenticationException, Exception {
-        
+
         // Acquire a shared read-lock on parent path
         final List<Path> locked = this.lockManager.lock(uri, false);
         try {
@@ -424,7 +424,7 @@
     public Resource lock(String token, Path uri, String ownerInfo, Depth depth, int requestedTimoutSeconds,
             String lockToken) throws ResourceNotFoundException, AuthorizationException, AuthenticationException,
             FailedDependencyException, ResourceLockedException, IllegalOperationException, ReadOnlyException, Exception {
-        
+
         // Synchronize on:
         // - URI
         final List<Path> locked = this.lockManager.lock(uri, true);
@@ -438,7 +438,7 @@
     @Override
     public void unlock(String token, Path uri, String lockToken) throws ResourceNotFoundException,
             AuthorizationException, AuthenticationException, ResourceLockedException, ReadOnlyException, Exception {
-        
+
         // Synchronize on:
         // - URI
         final List<Path> locked = this.lockManager.lock(uri, true);
@@ -460,7 +460,7 @@
             this.lockManager.unlock(locked, false);
         }
     }
-    
+
     @Override
     public Resource retrieve(String token, Path uri, boolean forProcessing, Revision revision) throws ResourceNotFoundException,
             AuthorizationException, AuthenticationException, Exception {
@@ -489,9 +489,9 @@
             // XXX overkill to lock all descendants ?
             lockUris.addAll(getCachedDescendants(resource.getURI()));
         }
-        
-        final List<Path> locked = this.lockManager.lock(lockUris, true);
-        
+
+        final List<Path> locked = this.lockManager.lock(lockUris, true);
+
         try {
             Resource r = this.wrappedRepository.store(token, resource, storeContext); // Tx
             if (storeContext instanceof InheritablePropertiesStoreContext) {
@@ -502,15 +502,15 @@
             this.lockManager.unlock(locked, true);
         }
     }
-    
+
     @Override
     public Resource store(String token, Resource resource) throws ResourceNotFoundException, AuthorizationException,
             AuthenticationException, ResourceLockedException, IllegalOperationException, ReadOnlyException, Exception {
         // Synchronize on:
         // - URI
-        
+
         final List<Path> locked = this.lockManager.lock(resource.getURI(), true);
-        
+
         try {
             return this.wrappedRepository.store(token, resource); // Tx
         } finally {
@@ -521,16 +521,16 @@
     @Override
     public Resource storeACL(String token, Path uri, Acl acl) throws ResourceNotFoundException, AuthorizationException,
             AuthenticationException, IllegalOperationException, ReadOnlyException, Exception {
-        
+
         // Synchronize on:
         // - URI
         // - Any cached descendant of URI (due to ACL inheritance)
         List<Path> lockUris = new ArrayList<Path>();
         lockUris.add(uri);
         lockUris.addAll(getCachedDescendants(uri));
-        
-        final List<Path> locked = this.lockManager.lock(lockUris, true);
-        
+
+        final List<Path> locked = this.lockManager.lock(lockUris, true);
+
         try {
             Resource resource = this.wrappedRepository.storeACL(token, uri, acl); // Tx
             flushFromCache(uri, true, "storeACL");
@@ -544,32 +544,32 @@
     @Override
     public Resource storeACL(String token, Path uri, Acl acl, boolean validateACL) throws ResourceNotFoundException,
             AuthorizationException, AuthenticationException, IllegalOperationException, ReadOnlyException, Exception {
-        
+
         // Synchronize on:
         // - URI
         // - Any cached descendant of URI (due to ACL inheritance)
         List<Path> lockUris = new ArrayList<Path>();
         lockUris.add(uri);
         lockUris.addAll(getCachedDescendants(uri));
-        
-        final List<Path> locked = this.lockManager.lock(lockUris, true);
-        
+
+        final List<Path> locked = this.lockManager.lock(lockUris, true);
+
         try {
             Resource resource = this.wrappedRepository.storeACL(token, uri, acl, validateACL); // Tx
             flushFromCache(uri, true, "storeACL");
-            
+
             return resource;
         } finally {
             this.lockManager.unlock(locked, true);
         }
     }
-    
+
     @Override
     public Resource deleteACL(String token, Path uri)
             throws ResourceNotFoundException, AuthorizationException,
             AuthenticationException, IllegalOperationException,
             ReadOnlyException, Exception {
-        
+
         // Synchronize on:
         // - URI
         // - Any cached descendant of URI (due to ACL inheritance)
@@ -578,12 +578,12 @@
         lockUris.addAll(getCachedDescendants(uri));
 
         final List<Path> locked = this.lockManager.lock(lockUris, true);
-        
+
         try {
             Resource resource = this.wrappedRepository.deleteACL(token, uri); // Tx
 
             flushFromCache(uri, true, "deleteACL");
-            
+
             return resource;
         } finally {
             this.lockManager.unlock(locked, true);
@@ -599,12 +599,12 @@
     public boolean isBlacklisted(Privilege privilege, Principal principal) {
         return this.wrappedRepository.isBlacklisted(privilege, principal);
     }
-    
+
     @Override
     public Resource storeContent(String token, Path uri, InputStream byteStream) throws AuthorizationException,
             AuthenticationException, ResourceNotFoundException, ResourceLockedException, IllegalOperationException,
             ReadOnlyException, Exception {
-        
+
         // Synchronize on:
         // - URI
         final List<Path> locked = this.lockManager.lock(uri, true);
@@ -612,14 +612,14 @@
            return this.wrappedRepository.storeContent(token, uri, byteStream); // Tx
         } finally {
             this.lockManager.unlock(locked, true);
-        }    
+        }
     }
 
     @Override
     public Resource storeContent(String token, Path uri, InputStream byteStream, Revision revision) throws AuthorizationException,
             AuthenticationException, ResourceNotFoundException, ResourceLockedException, IllegalOperationException,
             ReadOnlyException, Exception {
-        
+
         // Synchronize on:
         // - URI
         final List<Path> locked = this.lockManager.lock(uri, true);
@@ -627,7 +627,7 @@
            return this.wrappedRepository.storeContent(token, uri, byteStream, revision); // Tx
         } finally {
             this.lockManager.unlock(locked, true);
-        }    
+        }
     }
 
 
@@ -646,7 +646,7 @@
     public boolean authorize(Principal principal, Acl acl, Privilege privilege) {
         return this.wrappedRepository.authorize(principal, acl, privilege);
     }
-    
+
     @Override
     public boolean isAuthorized(Resource resource, RepositoryAction action, Principal principal, boolean considerLocks)
             throws Exception {
@@ -670,12 +670,7 @@
                     + uri + (includeDescendants ? " (including descendants)" : ""));
         }
         if (clusterContext.isPresent()) {
-<<<<<<< HEAD
-            FlushMessage flushMessage = new FlushMessage();
-            flushMessage.path = uri;
-=======
             FlushMessage flushMessage = new FlushMessage(uri);
->>>>>>> 4efb93a6
             if (logger.isDebugEnabled()) {
                 logger.debug(serviceMethodName
                         + "() completed, sending cluster flush message: " + uri);
@@ -716,7 +711,7 @@
     public void deleteRevision(String token, Path uri, Revision revision)
             throws ResourceNotFoundException, AuthorizationException,
             AuthenticationException, Exception {
-        
+
         // Synchronize on:
         // - URI
         final List<Path> locked = this.lockManager.lock(uri, true);
@@ -727,7 +722,7 @@
         }
     }
 
-    
+
     @Required
     public void setCache(Cache cache) {
         this.cache = cache;
@@ -737,7 +732,7 @@
     public void setWrappedRepository(Repository wrappedRepository) {
         this.wrappedRepository = wrappedRepository;
     }
-    
+
     @Required
     public void setTempDir(String tempDirPath) {
         File tmp = new File(tempDirPath);
@@ -753,16 +748,12 @@
 
     public static class FlushMessage implements Serializable {
         private static final long serialVersionUID = 8288073797498465660L;
-<<<<<<< HEAD
-        Path path;
-=======
         public final Path path;
-        
+
         public FlushMessage(Path path) {
             this.path = path;
         }
-        
->>>>>>> 4efb93a6
+
         @Override
         public String toString() { return getClass().getSimpleName() + "(" + path + ")"; }
     }
