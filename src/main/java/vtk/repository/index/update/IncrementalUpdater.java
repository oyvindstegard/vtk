--- conflicted
+++ resolved
@@ -1,21 +1,21 @@
-/* Copyright (c) 2006, 2007, University of Oslo, Norway
+/* Copyright (c) 2006, 2007, 2016, University of Oslo, Norway
  * All rights reserved.
- * 
+ *
  * Redistribution and use in source and binary forms, with or without
  * modification, are permitted provided that the following conditions are
  * met:
- * 
+ *
  *  * Redistributions of source code must retain the above copyright
  *    notice, this list of conditions and the following disclaimer.
- * 
+ *
  *  * Redistributions in binary form must reproduce the above copyright
  *    notice, this list of conditions and the following disclaimer in the
  *    documentation and/or other materials provided with the distribution.
- * 
+ *
  *  * Neither the name of the University of Oslo nor the names of its
  *    contributors may be used to endorse or promote products derived from
  *    this software without specific prior written permission.
- *      
+ *
  * THIS SOFTWARE IS PROVIDED BY THE COPYRIGHT HOLDERS AND CONTRIBUTORS "AS
  * IS" AND ANY EXPRESS OR IMPLIED WARRANTIES, INCLUDING, BUT NOT LIMITED
  * TO, THE IMPLIED WARRANTIES OF MERCHANTABILITY AND FITNESS FOR A
@@ -42,10 +42,6 @@
 import org.springframework.transaction.annotation.Transactional;
 
 import vtk.cluster.ClusterAware;
-<<<<<<< HEAD
-import vtk.cluster.ClusterContext;
-=======
->>>>>>> 4efb93a6
 import vtk.cluster.ClusterRole;
 import vtk.repository.Acl;
 import vtk.repository.ChangeLogEntry;
@@ -67,18 +63,18 @@
     private PropertySetIndex index;
     private IndexDao indexDao;
     private boolean enabled = true;
-    
+
     private ChangeLogDAO changeLogDAO;
     private int loggerType;
     private int loggerId;
     private int maxChangesPerUpdate = 40000;
-    
+
     private Optional<ClusterRole> clusterRole = Optional.empty();
 
     /**
      * This method should be called periodically to poll database for resource
      * change events and apply the updates to the index.
-     * 
+     *
      * @throws java.lang.Exception for any kind of failure that occurs during update.
      * In general, the database transaction should always be rolled back if updating
      * index fails for some reason. Index updates are also idempotent, which
@@ -86,7 +82,7 @@
      */
     @Transactional(readOnly=false)
     public synchronized void update() throws Exception {
-        
+
         if (clusterRole.isPresent() && clusterRole.get() == ClusterRole.SLAVE) {
             logger.debug("update(): slave mode, returning");
             return;
@@ -96,7 +92,7 @@
             	this.changeLogDAO.getChangeLogEntries(this.loggerType,
                                                       this.loggerId,
                                                       this.maxChangesPerUpdate);
-            
+
             if (logger.isDebugEnabled() && changes.size() > 0) {
                 logger.debug("");
                 logger.debug("--- update(): Start of window");
@@ -104,7 +100,7 @@
                 for (ChangeLogEntry change: changes) {
                     StringBuilder log = new StringBuilder();
                     if (change.getOperation() == Operation.DELETED) {
-                        log.append("DEL    ");                        
+                        log.append("DEL    ");
                     } else {
                         log.append("UPDATE ");
                     }
@@ -113,7 +109,7 @@
                         log.append("COL ");
                     }
                     log.append(change.getUri());
-                    
+
                     log.append(", RESOURCE ID=").append(change.getResourceId());
                     log.append(", EVENT ID=").append(change.getChangeLogEntryId());
                     logger.debug(log.toString());
@@ -121,7 +117,7 @@
                 logger.debug("--- update(): End of list, going to dispatch to observers");
                 logger.debug("");
             }
-            
+
             if (changes.size() > 0) {
                 if (isEnabled()) {
                     // Index changes
@@ -131,7 +127,7 @@
                 } else {
                     logger.warn("Index updates disabled, discarding resource change events.");
                 }
-                
+
                 // Remove changelog entries from DAO
                 this.changeLogDAO.removeChangeLogEntries(changes);
 
@@ -146,7 +142,7 @@
             throw t; // Rethrow to roll back transaction
         }
     }
-    
+
     private void applyChanges(final List<ChangeLogEntry> changes) throws Exception {
 
         try {
@@ -156,9 +152,9 @@
                              "apply modifications, changes are lost !");
                 return;
             }
-            
+
             logger.debug("--- applyChanges(): Going to process change log window ---");
-            
+
             // Map maintaining last change *per URI*
             Map<Path, ChangeLogEntry> lastChanges = new HashMap<>();
 
@@ -175,11 +171,11 @@
                 // Update map of last changes per URI
                 lastChanges.put(change.getUri(), change);
             }
-            
+
             // Updates/additions
             if (lastChanges.size() > 0) {
                 final List<Path> updateUris = new ArrayList<>(lastChanges.size());
-                
+
                 // Remove updated property sets from index in one batch, first,
                 // before re-adding them. This is very necessary to keep things
                 // efficient.
@@ -196,25 +192,25 @@
                 }
 
                 logger.debug("--- applyChanges(): End of update list, going to fetch from DAO and add to index:");
-                
+
                 // Immediately make lastChanges available for GC, since the next operation
                 // can take a while, and lastChanges can be huge (tens of thousands of entries).
                 lastChanges = null;
 
-                // Now query index dao for a list of all property sets that 
+                // Now query index dao for a list of all property sets that
                 // need updating.
                 class CountingPropertySetHandler implements PropertySetHandler {
                     int count = 0;
                     @Override
                     public void handlePropertySet(PropertySet propertySet, Acl acl) {
-  
+
                         if (logger.isDebugEnabled()) {
                             logger.debug("ADD " + propertySet.getURI());
                         }
-                        
+
                         // Add updated resource to index
                         index.addPropertySet(propertySet, acl);
-                        
+
                         if (++count % 2000 == 0) {
                             // Log some progress to update
                             logger.info("Incremental index update progress: "  + count + " resources indexed of "
@@ -223,7 +219,7 @@
                     }
 
                 }
-                
+
                 CountingPropertySetHandler handler = new CountingPropertySetHandler();
 
                 this.indexDao.orderedPropertySetIterationForUris(updateUris, handler);
@@ -234,18 +230,18 @@
                                + ", final resource update count was " + handler.count);
                     }
                 }
-                
+
                 // Note that it is OK to get less resources than requested from DAO, because
-                // they can be deleted in the mean time. 
+                // they can be deleted in the mean time.
                 if (logger.isDebugEnabled() && updateUris.size() > 0) {
-                    logger.debug("--- applyChanges(): Requested " + updateUris.size() 
+                    logger.debug("--- applyChanges(): Requested " + updateUris.size()
                             + " resources for updating, got " + handler.count + " from DAO.");
                 }
             }
 
             logger.debug("--- applyChanges(): Committing changes to index.");
             this.index.commit();
-            
+
         } finally {
             this.index.unlock();
         }
@@ -268,7 +264,7 @@
     public void setIndexDao(IndexDao indexDao) {
         this.indexDao = indexDao;
     }
-    
+
     @Required
     public void setChangeLogDAO(ChangeLogDAO changeLogDAO) {
         this.changeLogDAO = changeLogDAO;
@@ -292,19 +288,7 @@
     }
 
     @Override
-<<<<<<< HEAD
-    public void clusterContext(ClusterContext context) { }
-
-    @Override
-=======
->>>>>>> 4efb93a6
     public void roleChange(ClusterRole role) {
         this.clusterRole = Optional.of(role);
     }
-
-<<<<<<< HEAD
-    @Override
-    public void clusterMessage(Object message) { }
-=======
->>>>>>> 4efb93a6
 }