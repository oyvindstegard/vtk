--- conflicted
+++ resolved
@@ -74,14 +74,7 @@
 
     private IndexManager index;
     private DocumentMapper documentMapper;
-<<<<<<< HEAD
-    private Optional<ClusterRole> clusterRole = Optional.empty();
-    private Optional<ClusterContext> clusterContext = Optional.empty();
     private boolean closeAfterInit = false;
-    private boolean initReadOnly = false;
-=======
-    private boolean closeAfterInit = false;
->>>>>>> 519b6463
 
     private Optional<ClusterContext> clusterContext = Optional.empty();
     private Optional<ClusterRole> clusterRole = Optional.empty();
@@ -89,31 +82,19 @@
     
     @Override
     public void afterPropertiesSet() throws IOException {
-<<<<<<< HEAD
-        index.open(false, initReadOnly);
-=======
         index.open(false, readOnly());
->>>>>>> 519b6463
         if (closeAfterInit) {
             index.close();
         }
     }
 
     private boolean readOnly() {
-<<<<<<< HEAD
-        return !clusterRole.isPresent() || clusterRole.get() == ClusterRole.SLAVE;
-=======
         return clusterRole.orElse(initClusterRole) == ClusterRole.SLAVE;
->>>>>>> 519b6463
     }
     
     private void checkWriteAccess() {
         if (readOnly()) {
-<<<<<<< HEAD
-            throw new IndexException("Cannot write to index when cluster role is unknown or SLAVE");
-=======
             throw new IndexException("Cannot write to index when cluster role is SLAVE");
->>>>>>> 519b6463
         }
     }
 
@@ -146,12 +127,6 @@
     @Override
     public void updatePropertySet(PropertySet propertySet, Acl acl) throws IndexException {
         checkWriteAccess();
-<<<<<<< HEAD
-        if (readOnly()) {
-            throw new IndexException("Cannot write to index when cluster role is unknown or SLAVE");
-        }
-=======
->>>>>>> 519b6463
         
         try {
             Term uriTerm = new Term(ResourceFields.URI_FIELD_NAME, 
@@ -473,13 +448,6 @@
     }
 
     /**
-<<<<<<< HEAD
-     * Set whether index should be opened in read-only mode or not, initially.
-     * @param initReadOnly 
-     */
-    public void setInitReadOnly(boolean initReadOnly) {
-        this.initReadOnly = initReadOnly;
-=======
      * Set assumed initial cluster role upon index initialization. The initial
      * role is assumed as long as no other role as been communicated by clustering
      * framework.
@@ -489,25 +457,12 @@
             throw new IllegalArgumentException("Cluster role at init cannot be null");
         }
         this.initClusterRole = initClusterRole;
->>>>>>> 519b6463
     }
     
     @Override
     public void roleChange(ClusterRole role) {
         try {
             switch (role) {
-<<<<<<< HEAD
-            case MASTER:
-                logger.info("Switch to master mode");
-                index.reopen(false);
-                this.clusterRole = Optional.of(role);
-                break;
-            case SLAVE:
-                logger.info("Switch to slave mode");
-                index.reopen(true);
-                this.clusterRole = Optional.of(role);
-                break;
-=======
                 case MASTER:
                     this.clusterRole = Optional.of(role);
                     logger.info("Switch to master mode");
@@ -518,7 +473,6 @@
                     logger.info("Switch to slave mode");
                     index.reopen(true);
                     break;
->>>>>>> 519b6463
             }
         } catch (IOException e) {
             logger.warn("Error handling cluster state change: " + role, e);
