<?xml version="1.0" encoding="utf-8"?>
<project xmlns="http://maven.apache.org/POM/4.0.0" xmlns:xsi="http://www.w3.org/2001/XMLSchema-instance"
         xsi:schemaLocation="http://maven.apache.org/POM/4.0.0 http://maven.apache.org/maven-v4_0_0.xsd">
  <groupId>vtk</groupId>
  <artifactId>vtk</artifactId>
  <version>66-SNAPSHOT</version>
  <packaging>jar</packaging>
  <name>The VTK Web Framework</name>
  <url>http://www.uio.no/tjenester/it/web/vortex/</url>
  <modelVersion>4.0.0</modelVersion>
  <prerequisites>
    <maven>3.3.1</maven>
  </prerequisites>
  <description>
    The VTK Web Framework is an open source web publishing solution. It
    consists of two principal parts, a file repository for storing files and
    folders and a web framework allowing functionality to be added in a resource
    centric way. On top of this framework it provides both web based and webdav
    content management solutions.
  </description>
  <organization>
    <name>Vortex Project</name>
    <url>http://www.uio.no/tjenester/it/web/vortex/</url>
  </organization>
  <issueManagement>
    <system>JIRA</system>
    <url>https://utv.uio.no/jira/browse/VTK</url>
  </issueManagement>
  <developers>
    <developer>
      <id>gormap</id>
      <name>Gorm Paulsen</name>
      <url>http://www.uio.no/?vrtx=person-view=gormap</url>
    </developer>
    <developer>
      <id>oyviste</id>
      <name>Øyvind Stegard</name>
      <url>http://www.uio.no/?vrtx=person-view=oyviste</url>
    </developer>
    <developer>
      <id>evenh</id>
      <name>Even Halvorsen</name>
      <url>http://www.uio.no/?vrtx=person-view=evenh</url>
    </developer>
    <developer>
      <id>tommae</id>
      <name>Tomm Anders Eriksen</name>
      <url>http://www.uio.no/?vrtx=person-view=tommae</url>
    </developer>
    <developer>
      <id>rezam</id>
      <name>Reza Mirzaei</name>
      <url>http://www.uio.no/?vrtx=person-view=rezam</url>
    </developer>
    <developer>
      <id>oyvihatl</id>
      <name>Øyvind Hatland</name>
      <url>http://www.uio.no/?vrtx=person-view=oyvihatl</url>
    </developer>
    <developer>
      <id>dave</id>
      <name>David Egeland</name>
      <url>http://www.uio.no/?vrtx=person-view=dave</url>
    </developer>
  </developers>
  <mailingLists>
    <mailingList>
      <name>vortex-core</name>
      <post>vortex-core@usit.uio.no</post>
    </mailingList>
  </mailingLists>
  <scm>
    <connection>scm:git:ssh://git@utv.uio.no:7999/gpl/vtk.git</connection>
    <developerConnection>scm:git:ssh://git@utv.uio.no:7999/gpl/vtk.git</developerConnection>
    <url>https://utv.uio.no/stash/projects/GPL/repos/vtk/browse</url>
  </scm>
  <licenses>
    <license>
      <url>/LICENSE.txt</url>
    </license>
  </licenses>
  
  <distributionManagement>
    <site>
      <id>webdav-site</id>
      <url>dav:https://www-dav.usit.uio.no/it/vortex/internt/maven/${project.build.finalName}</url>
    </site>
    <repository>
      <id>nexus-internal</id>
      <url>https://repo.usit.uio.no/nexus/content/repositories/internal-release</url>
    </repository>
    <snapshotRepository>
      <id>nexus-internal</id>
      <url>https://repo.usit.uio.no/nexus/content/repositories/internal-snapshots</url>
    </snapshotRepository>
  </distributionManagement>
  
  <pluginRepositories>
    <pluginRepository>
      <id>nexus-public</id>
      <url>https://repo.usit.uio.no/nexus/content/groups/public/</url>
      <releases>
        <enabled>true</enabled>
      </releases>
      <snapshots>
        <enabled>true</enabled>
      </snapshots>
    </pluginRepository>
    <pluginRepository>
      <id>JBoss repository</id>
      <url>https://repository.jboss.org/nexus/content/groups/public-jboss/</url>
    </pluginRepository>
  </pluginRepositories>
  
  <repositories>
    <repository>
      <id>nexus-public</id>
      <url>https://repo.usit.uio.no/nexus/content/groups/public/</url>
      <releases>
        <enabled>true</enabled>
      </releases>
      <snapshots>
        <enabled>true</enabled>
      </snapshots>
    </repository>
  </repositories>

  <properties>
    <project.build.sourceEncoding>utf-8</project.build.sourceEncoding>
    <checkstyle.config.location>src/main/checkstyle/checkstyle.xml</checkstyle.config.location>
    <java.version>1.8</java.version>
    <log4j.scope>compile</log4j.scope>
    <spring.version>4.2.4.RELEASE</spring.version>
    <spring.boot.version>1.3.2.RELEASE</spring.boot.version>
  </properties>

  <profiles>
    <profile>
      <id>container-jboss</id>
      <activation>
        <activeByDefault>false</activeByDefault>
        <property>
          <name>container</name>
          <value>jboss</value>
        </property>
      </activation>
      <properties>
        <log4j.scope>provided</log4j.scope>
      </properties>
      <build>
        <plugins>
          <plugin>
            <artifactId>maven-war-plugin</artifactId>
            <configuration>
              <archive>
                 <!--
                   Because JBoss EAP 6.4 (AS 7) uses OSGi we must specify modules.
                   NB! This also pulls in a copy of log4j, don't know how to avoid it yet.
                   Don't break the "Dependencies" line below.
                   It does not respond well to spurious white space.
                 -->
                <manifestEntries>
                  <Dependencies>org.jboss.msc,org.jboss.as.server,org.jboss.as.clustering.singleton,org.infinispan,org.jgroups</Dependencies>
                </manifestEntries>
              </archive>
            </configuration>
          </plugin>
        </plugins>
      </build>
    </profile>
  </profiles>

  <build>
    <defaultGoal>package</defaultGoal>
    <resources>
      <resource>
        <directory>src/main/resources</directory>
        <excludes>
          <exclude>war/</exclude>
        </excludes>
      </resource>
      <resource>
        <directory>src/main/ftl</directory>
        <excludes>
          <exclude>**/README</exclude>
        </excludes>
        <targetPath>vtk/ftl</targetPath>
      </resource>
      <resource>
        <directory>src/main/sql/</directory>
        <includes>
          <include>*-schema.sql</include>
        </includes>
        <targetPath>vtk/sql/</targetPath>
      </resource>
      <resource>
        <directory>src/main/version</directory>
        <targetPath>vtk/util</targetPath>
        <filtering>true</filtering>
      </resource>
      <resource>
        <directory>src/conf/resin</directory>
        <targetPath>${project.build.directory}</targetPath>
        <filtering>true</filtering>
      </resource>
    </resources>
    
    <testResources>
      <testResource>
        <directory>src/test/resources</directory>
      </testResource>
    </testResources>

    <plugins>

      <plugin>
        <groupId>org.springframework.boot</groupId>
        <artifactId>spring-boot-maven-plugin</artifactId>
        <version>${spring.boot.version}</version>
        <configuration>
          <mainClass>vtk.web.Main</mainClass>
          <layout>ZIP</layout>
        </configuration>
      </plugin>

      <plugin>
        <groupId>org.eclipse.jetty</groupId>
        <artifactId>jetty-maven-plugin</artifactId>
        <version>9.2.10.v20150310</version>
        <configuration>
          <!-- Configures Jetty Server: -->
          <jettyXml>src/conf/jetty/jetty.xml</jettyXml>
          <!-- Configures web app context: -->
          <contextXml>src/conf/jetty/jetty-context.xml</contextXml>
          <systemProperties>
            <systemProperty>
              <name>org.apache.commons.logging.Log</name>
              <value>org.apache.commons.logging.impl.Log4JLogger</value>
            </systemProperty>
            <systemProperty>
              <name>log4j.configuration</name>
              <value>log4j.vortex.xml</value>
            </systemProperty>
            <systemProperty>
              <name>javax.xml.transform.TransformerFactory</name>
              <value>org.apache.xalan.processor.TransformerFactoryImpl</value>
            </systemProperty>
          </systemProperties>
        </configuration>
      </plugin>

      <plugin>
        <groupId>com.github.eirslett</groupId>
        <artifactId>frontend-maven-plugin</artifactId>
        <version>0.0.28</version>
        <configuration>
          <workingDirectory>src/main/websources</workingDirectory>
          <installDirectory>src/main/websources</installDirectory>
        </configuration>

        <executions>
          <execution>
            <id>install node and npm</id>
            <goals>
              <goal>install-node-and-npm</goal>
            </goals>
            <phase>initialize</phase>
            <configuration>
              <nodeVersion>v5.7.0</nodeVersion>
              <npmVersion>3.7.3</npmVersion>
            </configuration>
          </execution>
          <execution>
            <id>npm install</id>
            <goals>
              <goal>npm</goal>
            </goals>
            <phase>generate-resources</phase>
            <configuration>
              <arguments>install</arguments>
            </configuration>
          </execution>
          <execution>
            <id>bower install</id>
            <goals>
              <goal>bower</goal>
            </goals>
            <phase>generate-resources</phase>
            <configuration>
              <arguments>install</arguments>
            </configuration>
          </execution>
          <execution>
            <id>gulp build</id>
            <goals>
              <goal>gulp</goal>
            </goals>
            <phase>process-resources</phase>
            <configuration>
              <arguments>--production default</arguments>
            </configuration>
          </execution>
        </executions>
      </plugin>

      <!-- Build info: Provide local hostname as property ${hostname} using a Groovy script. -->
      <plugin>
        <groupId>org.codehaus.gmavenplus</groupId>
        <artifactId>gmavenplus-plugin</artifactId>
        <version>1.3</version>
        <executions>
          <execution>
            <id>add-hostname-property</id>
            <phase>initialize</phase>
            <goals>
              <goal>execute</goal>
            </goals>
            <configuration>
              <scripts>
                <script><![CDATA[
                project.properties['hostname'] = java.net.InetAddress.getLocalHost().getHostName()
                ]]></script>
              </scripts>
            </configuration>
          </execution>
          <execution>
            <id>show-build-info</id>
            <phase>generate-sources</phase>
            <goals>
              <goal>execute</goal>
            </goals>
            <configuration>
              <scripts>
                <script><![CDATA[
                log.info("Build information - " + project.name)
                log.info("Build host: " + project.properties['hostname'])
                log.info("Version: " + project.version)
                log.info("Revision: " + project.properties['buildNumber'])
                log.info("Branch: " + project.properties['scmBranch'])
                ]]></script>
              </scripts>
            </configuration>
          </execution>
        </executions>
        <dependencies>
          <dependency>
            <groupId>org.codehaus.groovy</groupId>
            <artifactId>groovy-all</artifactId>
            <version>2.3.7</version>
            <scope>runtime</scope>
          </dependency>
        </dependencies>
      </plugin>

      <!-- Build info: provide various bits of build info as properties.  -->
      <plugin>
        <groupId>org.codehaus.mojo</groupId>
        <artifactId>buildnumber-maven-plugin</artifactId>
        <version>1.3</version>
        <executions>
          <execution>
            <phase>initialize</phase>
            <goals>
              <goal>create</goal>
            </goals>
          </execution>
        </executions>
        <configuration>
          <doCheck>false</doCheck>
          <doUpdate>false</doUpdate>
          <timestampFormat>{0,date,yyyy-MM-dd'T'HH:mm:ss'Z'}</timestampFormat>
          <revisionOnScmFailure>?</revisionOnScmFailure>
        </configuration>
      </plugin>

      <plugin>
        <groupId>org.codehaus.mojo</groupId>
        <artifactId>javacc-maven-plugin</artifactId>
        <version>2.6</version>
        <executions>
          <execution>
            <id>javacc</id>
            <goals>
              <goal>javacc</goal>
            </goals>
          </execution>
        </executions>
      </plugin>

      <!-- http://antlr.org/antlr3-maven-plugin/ -->
      <plugin>
        <groupId>org.antlr</groupId>
        <artifactId>antlr3-maven-plugin</artifactId>
        <version>3.4</version>
        <executions>
          <execution>
            <phase>generate-sources</phase>
            <goals>
              <goal>antlr</goal>
            </goals>
          </execution>
        </executions>
      </plugin>
      <plugin>
        <groupId>org.apache.maven.plugins</groupId>
        <artifactId>maven-war-plugin</artifactId>
        <version>2.6</version>
        <configuration>
          <!-- Exclude spring-boot (prevent annotation-based 
               automatic loading of classes) -->
          <packagingExcludes>
            WEB-INF/lib/spring-boot-*.jar
          </packagingExcludes>
        </configuration>
      </plugin>

      <!-- Allow deploy with ssh/scp using wagon-ssh -->
      <plugin>
        <groupId>org.apache.maven.plugins</groupId>
        <artifactId>maven-deploy-plugin</artifactId>
        <version>2.8.2</version>
        <dependencies>
          <dependency>
            <groupId>org.apache.maven.wagon</groupId>
            <artifactId>wagon-ssh</artifactId>
            <version>2.7</version>
          </dependency>
        </dependencies>
      </plugin>
      
      <plugin>
        <groupId>org.apache.maven.plugins</groupId>
        <artifactId>maven-jar-plugin</artifactId>
        <version>2.5</version>
      </plugin>
      <plugin>
        <groupId>org.apache.maven.plugins</groupId>
        <artifactId>maven-compiler-plugin</artifactId>
        <version>3.1</version>
        <configuration>
          <source>${java.version}</source>
          <target>${java.version}</target>
          <encoding>${project.build.sourceEncoding}</encoding>
        </configuration>
      </plugin>
      <plugin>
        <groupId>org.apache.maven.plugins</groupId>
        <artifactId>maven-site-plugin</artifactId>
        <version>3.1</version>
        <configuration>
          <outputEncoding>utf-8</outputEncoding>
        </configuration>
      </plugin>
      <plugin>
        <groupId>org.apache.maven.plugins</groupId>
        <artifactId>maven-eclipse-plugin</artifactId>
        <version>2.9</version>
        <configuration>
          <downloadSources>true</downloadSources>
          <projectnatures>
            <java.lang.String>org.springframework.ide.eclipse.core.springnature</java.lang.String>
            <java.lang.String>org.eclipse.jdt.core.javanature</java.lang.String>
          </projectnatures>
        </configuration>
      </plugin>
      
      <!-- Surefire -->
      <plugin>
        <groupId>org.apache.maven.plugins</groupId>
        <artifactId>maven-surefire-plugin</artifactId>
        <version>2.17</version>
        <configuration>
          <skip>${test.skip}</skip>
          <useFile>false</useFile>
          <forkCount>2</forkCount>
          <reuseForks>true</reuseForks>
          <systemProperties>
            <property>
              <name>log4j.configuration</name>
              <value>log4j.test.xml</value>
            </property>
          </systemProperties>
          <excludes>
            <exclude>**/Abstract*.java</exclude>
          </excludes>
        </configuration>
      </plugin>
<<<<<<< HEAD
      <plugin>
        <groupId>org.jasig.maven</groupId>
        <artifactId>sass-maven-plugin</artifactId>
        <version>1.1.1</version>
        <executions>
          <execution>
            <id>compile-scss</id>
            <phase>compile</phase>
            <goals>
              <goal>update-stylesheets</goal>
            </goals>
          </execution>
        </executions>
        <configuration>
          <sassOptions>
            <style>:compressed</style>
          </sassOptions>
          <sassSourceDirectory>src/main/resources/web/themes/default/scss</sassSourceDirectory>
          <destination>${project.build.directory}/classes/web/themes/default</destination>
        </configuration>
      </plugin>
      <!-- JBoss -->
      <plugin>
        <groupId>org.jboss.as.plugins</groupId>
        <artifactId>jboss-as-maven-plugin</artifactId>
        <version>7.7.Final</version>
      </plugin>
=======
>>>>>>> 4354c751
    </plugins>
  </build>
  <dependencies>

    <!-- ehcache -->
    <dependency>
      <groupId>net.sf.ehcache</groupId>
      <artifactId>ehcache</artifactId>
      <version>2.10.1</version>
    </dependency>

    <!-- Joda -->
    <dependency>
      <groupId>joda-time</groupId>
      <artifactId>joda-time</artifactId>
      <version>2.9</version>
    </dependency>

    <!-- JSON -->
    <dependency>
      <groupId>com.googlecode.json-simple</groupId>
      <artifactId>json-simple</artifactId>
      <version>1.1.1</version>
    </dependency>

    <!-- OpenSAML -->
    <dependency>
      <groupId>org.opensaml</groupId>
      <artifactId>opensaml</artifactId>
      <!-- <version>2.3.2</version> -->
      <version>2.5.3</version>
      <!--version>2.6.5</version-->
      <exclusions>
        <!-- Prefer to pull in XML parsing stuff from direct Xerces/Xalan dependencies,
             so exclude here: -->
        <exclusion>
          <groupId>org.apache.xerces</groupId>
          <artifactId>xml-apis</artifactId>
        </exclusion>
        <exclusion>
          <groupId>org.apache.xerces</groupId>
          <artifactId>xercesImpl</artifactId>
        </exclusion>
        <exclusion>
          <groupId>org.apache.xerces</groupId>
          <artifactId>serializer</artifactId>
        </exclusion>
        
        <!-- Exclude some slf4j libs -->
        <exclusion>
          <groupId>org.slf4j</groupId>
          <artifactId>jcl-over-slf4j</artifactId>
        </exclusion>
        <exclusion>
          <groupId>org.slf4j</groupId>
          <artifactId>log4j-over-slf4j</artifactId>
        </exclusion>
      </exclusions>
    </dependency>

    <!-- OpenID -->
    <dependency>
      <groupId>org.openid4java</groupId>
      <artifactId>openid4java-consumer</artifactId>
      <version>0.9.5</version>
    </dependency>

    <!-- Abdera Atom Feed -->
    <dependency>
      <groupId>org.apache.abdera</groupId>
      <artifactId>abdera-core</artifactId>
      <version>1.1.3</version>
    </dependency>
    <dependency>
      <groupId>org.apache.abdera</groupId>
      <artifactId>abdera-parser</artifactId>
      <version>1.1.3</version>
    </dependency>
    <dependency>
      <groupId>org.openxri</groupId>
      <artifactId>openxri-syntax</artifactId>
      <version>1.2.1</version>
      <exclusions>
        <exclusion>
          <groupId>com.ibm.icu</groupId>
          <artifactId>icu4j</artifactId>
        </exclusion>
        <exclusion>
          <groupId>org.slf4j</groupId>
          <artifactId>slf4j-jcl</artifactId>
        </exclusion>
      </exclusions>
    </dependency>
    <dependency>
      <groupId>com.ibm.icu</groupId>
      <artifactId>icu4j</artifactId>
      <!-- Note that a system index reindexing is required if changing ICU version: -->
      <version>53.1</version>
    </dependency>
    <dependency>
      <groupId>junit</groupId>
      <artifactId>junit</artifactId>
      <version>4.12</version>
      <scope>test</scope>
    </dependency>
    <dependency>
      <groupId>org.jmock</groupId>
      <artifactId>jmock-junit4</artifactId>
      <version>2.8.1</version>
      <scope>test</scope>
    </dependency>
    <dependency>
      <groupId>org.assertj</groupId>
      <artifactId>assertj-core</artifactId>
      <version>3.2.0</version>
      <scope>test</scope>
    </dependency>
    <dependency>
      <groupId>org.mockito</groupId>
      <artifactId>mockito-core</artifactId>
      <version>2.0.31-beta</version>
      <scope>test</scope>
    </dependency>
    <dependency>
      <groupId>commons-logging</groupId>
      <artifactId>commons-logging</artifactId>
      <version>1.2</version>
      <exclusions>
        <exclusion>
          <groupId>logkit</groupId>
          <artifactId>logkit</artifactId>
        </exclusion>
        <exclusion>
          <groupId>avalon-framework</groupId>
          <artifactId>avalon-framework</artifactId>
        </exclusion>
      </exclusions>
    </dependency>
    <dependency>
      <groupId>log4j</groupId>
      <artifactId>log4j</artifactId>
      <version>1.2.17</version>
      <scope>${log4j.scope}</scope>
    </dependency>
    <dependency>
      <groupId>javax.servlet</groupId>
      <artifactId>javax.servlet-api</artifactId>
      <version>3.1.0</version>
      <scope>provided</scope>
    </dependency>
    <dependency>
      <groupId>org.jdom</groupId>
      <artifactId>jdom</artifactId>
      <version>2.0.2</version>
    </dependency>

    <dependency>
      <groupId>org.springframework.boot</groupId>
      <artifactId>spring-boot</artifactId>
      <version>${spring.boot.version}</version>
    </dependency>
    <dependency>
      <groupId>org.springframework.boot</groupId>
      <artifactId>spring-boot-autoconfigure</artifactId>
      <version>${spring.boot.version}</version>
    </dependency>
    <dependency>
      <groupId>org.eclipse.jetty</groupId>
      <artifactId>jetty-servlets</artifactId>
      <version>9.2.14.v20151106</version>
    </dependency>
    <dependency>
      <groupId>org.eclipse.jetty</groupId>
      <artifactId>jetty-webapp</artifactId>
      <version>9.2.14.v20151106</version>
    </dependency>
    <dependency>
      <groupId>org.springframework.session</groupId>
      <artifactId>spring-session-data-redis</artifactId>
      <version>1.0.2.RELEASE</version>
    </dependency>
    <dependency>
      <groupId>org.springframework</groupId>
      <artifactId>spring-core</artifactId>
      <version>${spring.version}</version>
    </dependency>
    <dependency>
      <groupId>org.springframework</groupId>
      <artifactId>spring-beans</artifactId>
      <version>${spring.version}</version>
    </dependency>
    <dependency>
      <groupId>org.springframework</groupId>
      <artifactId>spring-context-support</artifactId>
      <version>${spring.version}</version>
    </dependency>
    <dependency>
      <groupId>org.springframework</groupId>
      <artifactId>spring-webmvc</artifactId>
      <version>${spring.version}</version>
    </dependency>
    <dependency>
      <groupId>org.springframework</groupId>
      <artifactId>spring-jdbc</artifactId>
      <version>${spring.version}</version>
    </dependency>
    <dependency>
      <groupId>org.springframework</groupId>
      <artifactId>spring-orm</artifactId>
      <version>${spring.version}</version>
    </dependency>
    <dependency>
      <groupId>org.springframework</groupId>
      <artifactId>spring-test</artifactId>
      <version>${spring.version}</version>
      <scope>test</scope>
    </dependency>
    <dependency>
      <groupId>org.apache.lucene</groupId>
      <artifactId>lucene-core</artifactId>
      <version>4.10.4</version>
    </dependency>
    <dependency>
      <groupId>org.apache.lucene</groupId>
      <artifactId>lucene-analyzers-common</artifactId>
      <version>4.10.4</version>
    </dependency>
    <dependency>
      <groupId>org.apache.lucene</groupId>
      <artifactId>lucene-analyzers-icu</artifactId>
      <version>4.10.4</version>
    </dependency>
    <dependency>
      <groupId>org.apache.lucene</groupId>
      <artifactId>lucene-queries</artifactId>
      <version>4.10.4</version>
    </dependency>
    <dependency>
      <groupId>org.freemarker</groupId>
      <artifactId>freemarker</artifactId>
      <version>2.3.23</version>
    </dependency>
    <dependency>
      <groupId>org.beanshell</groupId>
      <artifactId>bsh</artifactId>
      <version>2.0b5</version>
    </dependency>
    <dependency>
      <groupId>rome</groupId>
      <artifactId>rome</artifactId>
      <version>1.0</version>
    </dependency>
    <dependency>
      <groupId>net.sf.jtidy</groupId>
      <artifactId>jtidy</artifactId>
      <version>r938</version>
    </dependency>
    <dependency>
      <groupId>com.googlecode.htmlcompressor</groupId>
      <artifactId>htmlcompressor</artifactId>
      <version>1.5.2</version>
    </dependency>
    <dependency>
      <groupId>commons-io</groupId>
      <artifactId>commons-io</artifactId>
      <version>2.4</version>
    </dependency>
    <dependency>
      <groupId>commons-codec</groupId>
      <artifactId>commons-codec</artifactId>
      <version>1.10</version>
    </dependency>
    <!-- <dependency> -->
    <!--   <groupId>commons-io</groupId> -->
    <!--   <artifactId>commons-io</artifactId> -->
    <!--   <version>2.4</version> -->
    <!--   <scope>runtime</scope> -->
    <!-- </dependency> -->
    <dependency>
      <groupId>org.apache.httpcomponents</groupId>
      <artifactId>httpclient</artifactId>
      <version>4.5.1</version>
    </dependency>
    <dependency>
      <groupId>commons-lang</groupId>
      <artifactId>commons-lang</artifactId>
      <version>2.6</version>
    </dependency>
    <dependency>
      <groupId>com.typesafe.akka</groupId>
      <artifactId>akka-cluster_2.11</artifactId>
      <version>2.4.1</version>
    </dependency>
    <dependency>
      <groupId>com.typesafe.akka</groupId>
      <artifactId>akka-distributed-data-experimental_2.11</artifactId>
      <version>2.4.1</version>
    </dependency>
    <dependency>
      <groupId>redis.clients</groupId>
      <artifactId>jedis</artifactId>
      <version>2.5.2</version><!-- (match version in spring-session-data-redis) -->
    </dependency>
    <dependency>
      <groupId>org.apache.maven.doxia</groupId>
      <artifactId>doxia-module-xhtml</artifactId>
      <version>1.6</version>
    </dependency>
    <dependency>
      <groupId>org.apache.maven.doxia</groupId>
      <artifactId>doxia-module-apt</artifactId>
      <version>1.6</version>
    </dependency>
    <dependency>
      <groupId>org.mybatis</groupId>
      <artifactId>mybatis</artifactId>
      <version>3.3.0</version>
    </dependency>
    <dependency>
      <groupId>org.mybatis</groupId>
      <artifactId>mybatis-spring</artifactId>
      <version>1.2.3</version>
    </dependency>
    <dependency>
      <groupId>org.htmlparser</groupId>
      <artifactId>htmlparser</artifactId>
      <version>2.1</version>
    </dependency>
    <dependency>
      <groupId>org.ccil.cowan.tagsoup</groupId>
      <artifactId>tagsoup</artifactId>
      <version>1.2.1</version>
    </dependency>
    <dependency>
      <groupId>xerces</groupId>
      <artifactId>xercesImpl</artifactId>
      <version>2.11.0.SP4</version>
    </dependency>
    <dependency>
      <groupId>xalan</groupId>
      <artifactId>xalan</artifactId>
      <version>2.7.2</version>
    </dependency>
    <dependency>
      <groupId>commons-fileupload</groupId>
      <artifactId>commons-fileupload</artifactId>
      <version>1.3.1</version>
    </dependency>
    <dependency>
      <groupId>org.apache.commons</groupId>
      <artifactId>commons-collections4</artifactId>
      <version>4.0</version>
      <scope>compile</scope>
    </dependency>
    <dependency>
      <groupId>com.googlecode.owasp-java-html-sanitizer</groupId>
      <artifactId>owasp-java-html-sanitizer</artifactId>
      <version>20151202.2</version>
      <scope>compile</scope>
    </dependency>

    <!-- runtime dependencies -->
    <dependency>
      <groupId>commons-dbcp</groupId>
      <artifactId>commons-dbcp</artifactId>
      <version>1.4</version>
      <scope>runtime</scope>
    </dependency>
    
    <!--
        Requirements for Spring's tx:advice:
    -->
    <dependency>
      <groupId>org.aspectj</groupId>
      <artifactId>aspectjweaver</artifactId>
      <version>1.8.7</version>
      <scope>runtime</scope>
    </dependency>
    <dependency>
      <groupId>cglib</groupId>
      <artifactId>cglib-nodep</artifactId>
      <version>3.2.0</version>
      <scope>runtime</scope>
    </dependency>
    <dependency>
      <groupId>jaxen</groupId>
      <artifactId>jaxen</artifactId>
      <version>1.1.6</version>
      <exclusions>
        <exclusion>
          <groupId>dom4j</groupId>
          <artifactId>dom4j</artifactId>
        </exclusion>
        <exclusion>
          <groupId>xom</groupId>
          <artifactId>xom</artifactId>
        </exclusion>
        <exclusion>
          <artifactId>maven-cobertura-plugin</artifactId>
          <groupId>maven-plugins</groupId>
        </exclusion>
        <exclusion>
          <artifactId>maven-findbugs-plugin</artifactId>
          <groupId>maven-plugins</groupId>
        </exclusion>
      </exclusions>
    </dependency>
    <!-- JDBC drivers and databases -->
    <dependency>
      <groupId>org.postgresql</groupId>
      <artifactId>postgresql</artifactId>
      <version>9.4-1201-jdbc41</version>
      <scope>runtime</scope>
    </dependency>
    <dependency>
      <groupId>org.hsqldb</groupId>
      <artifactId>hsqldb</artifactId>
      <version>2.3.3</version>
      <scope>test</scope>
    </dependency>

    <!-- JBoss cluster singleton -->
    <dependency>
      <groupId>org.jboss.as</groupId>
      <artifactId>jboss-as-clustering-singleton</artifactId>
      <version>7.2.0.Final</version>
      <scope>provided</scope>
    </dependency>

    <!-- Provide slf4j code with log4j-output: -->
    <dependency>
      <groupId>org.slf4j</groupId>
      <artifactId>slf4j-log4j12</artifactId>
      <version>1.7.12</version>
      <scope>runtime</scope>
    </dependency>

    <dependency>
      <groupId>org.antlr</groupId>
      <artifactId>antlr-runtime</artifactId>
      <version>3.4</version>
    </dependency>

    <dependency>
      <groupId>org.outerj.daisy</groupId>
      <artifactId>daisydiff</artifactId>
      <version>1.2</version>
    </dependency>

  </dependencies>
  
  <reporting>
    <plugins>
      <plugin>
        <groupId>org.apache.maven.plugins</groupId>
        <artifactId>maven-changes-plugin</artifactId>
        <version>2.8</version>
        <configuration>
          <useJql>true</useJql>
        </configuration>
        <reportSets>
          <reportSet>
            <reports>
              <!-- JIRA reports currently not working with our JIRA instance. -->
              <!-- <report>jira-report</report> -->
            </reports>
          </reportSet>
        </reportSets>
      </plugin>
      <plugin>
        <groupId>org.apache.maven.plugins</groupId>
        <artifactId>maven-surefire-report-plugin</artifactId>
        <version>2.16</version>
      </plugin>
      <plugin>
        <groupId>org.apache.maven.plugins</groupId>
        <artifactId>maven-changelog-plugin</artifactId>
        <version>2.2</version>
        <configuration>
          <issueLinkUrl>https://utv.uio.no/jira/browse/%ISSUE%</issueLinkUrl>
        </configuration>
      </plugin>
      <plugin>
        <groupId>org.apache.maven.plugins</groupId>
        <artifactId>maven-checkstyle-plugin</artifactId>
        <version>2.9.1</version>
      </plugin>
      <plugin>
        <groupId>org.apache.maven.plugins</groupId>
        <artifactId>maven-javadoc-plugin</artifactId>
        <version>2.8.1</version>
      </plugin>
      <plugin>
        <groupId>org.codehaus.mojo</groupId>
        <artifactId>findbugs-maven-plugin</artifactId>
        <version>2.5.1</version>
      </plugin>
      <plugin>
        <groupId>org.apache.maven.plugins</groupId>
        <artifactId>maven-jxr-plugin</artifactId>
        <version>2.3</version>
      </plugin>
      <plugin>
        <groupId>org.apache.maven.plugins</groupId>
        <artifactId>maven-project-info-reports-plugin</artifactId>
        <version>2.4</version>
        <configuration>
          <!-- Disable dependency location checking (takes too long): -->
          <dependencyLocationsEnabled>false</dependencyLocationsEnabled>
        </configuration>
      </plugin>
    </plugins>
  </reporting>
</project><|MERGE_RESOLUTION|>--- conflicted
+++ resolved
@@ -485,36 +485,12 @@
           </excludes>
         </configuration>
       </plugin>
-<<<<<<< HEAD
-      <plugin>
-        <groupId>org.jasig.maven</groupId>
-        <artifactId>sass-maven-plugin</artifactId>
-        <version>1.1.1</version>
-        <executions>
-          <execution>
-            <id>compile-scss</id>
-            <phase>compile</phase>
-            <goals>
-              <goal>update-stylesheets</goal>
-            </goals>
-          </execution>
-        </executions>
-        <configuration>
-          <sassOptions>
-            <style>:compressed</style>
-          </sassOptions>
-          <sassSourceDirectory>src/main/resources/web/themes/default/scss</sassSourceDirectory>
-          <destination>${project.build.directory}/classes/web/themes/default</destination>
-        </configuration>
-      </plugin>
       <!-- JBoss -->
       <plugin>
         <groupId>org.jboss.as.plugins</groupId>
         <artifactId>jboss-as-maven-plugin</artifactId>
         <version>7.7.Final</version>
       </plugin>
-=======
->>>>>>> 4354c751
     </plugins>
   </build>
   <dependencies>
